--- conflicted
+++ resolved
@@ -340,17 +340,12 @@
     do_avconv_crc $file $DEC_OPTS -f image2pipe -i $target_path/$file
 }
 
-<<<<<<< HEAD
-lavffatetest(){
-    t="${test#lavf-fate-}"
-    ref=${base}/ref/lavf-fate/$t
-    ${base}/lavf-regression.sh $t lavf-fate tests/vsynth1 "$target_exec" "$target_path" "$threads" "$thread_type" "$cpuflags" "$target_samples"
-}
-
-lavftest(){
+lavf_video(){
     t="${test#lavf-}"
-    ref=${base}/ref/lavf/$t
-    ${base}/lavf-regression.sh $t lavf tests/vsynth1 "$target_exec" "$target_path" "$threads" "$thread_type" "$cpuflags" "$target_samples"
+    outdir="tests/data/lavf"
+    file=${outdir}/lavf.$t
+    do_avconv $file $DEC_OPTS -f image2 -c:v pgmyuv -i $raw_src "$ENC_OPTS -metadata title=lavftest" -t 1 -qscale 10 $1 $2
+    do_avconv_crc $file $DEC_OPTS -i $target_path/$file $1
 }
 
 refcmp_metadata(){
@@ -360,14 +355,6 @@
     ffmpeg $FLAGS $ENC_OPTS \
         -lavfi "testsrc2=size=300x200:rate=1:duration=5,format=${pixfmt},split[ref][tmp];[tmp]avgblur=4[enc];[enc][ref]${refcmp},metadata=print:file=-" \
         -f null /dev/null | awk -v ref=${ref} -v fuzz=${fuzz} -f ${base}/refcmp-metadata.awk -
-=======
-lavf_video(){
-    t="${test#lavf-}"
-    outdir="tests/data/lavf"
-    file=${outdir}/lavf.$t
-    do_avconv $file $DEC_OPTS -f image2 -c:v pgmyuv -i $raw_src $ENC_OPTS -t 1 -qscale 10 $1
-    do_avconv_crc $file $DEC_OPTS -i $target_path/$file $1
->>>>>>> f8df5e2f
 }
 
 pixfmt_conversion(){
