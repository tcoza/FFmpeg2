<<<<<<< HEAD
pixdesc-bgr24       fd0c957cabb399b3dda29e1190e6cfac
=======
pixdesc-bgr24       0c8ccab8bf3055c6299f943e94e90e25
>>>>>>> 2fb02ecf
<|MERGE_RESOLUTION|>--- conflicted
+++ resolved
@@ -1,5 +1 @@
-<<<<<<< HEAD
-pixdesc-bgr24       fd0c957cabb399b3dda29e1190e6cfac
-=======
-pixdesc-bgr24       0c8ccab8bf3055c6299f943e94e90e25
->>>>>>> 2fb02ecf
+pixdesc-bgr24       30134c7e6c9298df1d830398edca22b9