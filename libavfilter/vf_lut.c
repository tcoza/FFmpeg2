/*
 * Copyright (c) 2011 Stefano Sabatini
 *
 * This file is part of FFmpeg.
 *
 * FFmpeg is free software; you can redistribute it and/or
 * modify it under the terms of the GNU Lesser General Public
 * License as published by the Free Software Foundation; either
 * version 2.1 of the License, or (at your option) any later version.
 *
 * FFmpeg is distributed in the hope that it will be useful,
 * but WITHOUT ANY WARRANTY; without even the implied warranty of
 * MERCHANTABILITY or FITNESS FOR A PARTICULAR PURPOSE.  See the GNU
 * Lesser General Public License for more details.
 *
 * You should have received a copy of the GNU Lesser General Public
 * License along with FFmpeg; if not, write to the Free Software
 * Foundation, Inc., 51 Franklin Street, Fifth Floor, Boston, MA 02110-1301 USA
 */

/**
 * @file
 * Compute a look-up table for binding the input value to the output
 * value, and apply it to input video.
 */

#include "libavutil/common.h"
#include "libavutil/eval.h"
#include "libavutil/opt.h"
#include "libavutil/pixdesc.h"
#include "avfilter.h"
#include "formats.h"
#include "internal.h"
#include "video.h"

static const char *const var_names[] = {
    "w",        ///< width of the input video
    "h",        ///< height of the input video
    "val",      ///< input value for the pixel
    "maxval",   ///< max value for the pixel
    "minval",   ///< min value for the pixel
    "negval",   ///< negated value
    "clipval",
    NULL
};

enum var_name {
    VAR_W,
    VAR_H,
    VAR_VAL,
    VAR_MAXVAL,
    VAR_MINVAL,
    VAR_NEGVAL,
    VAR_CLIPVAL,
    VAR_VARS_NB
};

typedef struct {
    const AVClass *class;
    uint8_t lut[4][256];  ///< lookup table for each component
    char   *comp_expr_str[4];
    AVExpr *comp_expr[4];
    int hsub, vsub;
    double var_values[VAR_VARS_NB];
    int is_rgb, is_yuv;
    int step;
    int negate_alpha; /* only used by negate */
} LutContext;

#define Y 0
#define U 1
#define V 2
#define R 0
#define G 1
#define B 2
#define A 3

#define OFFSET(x) offsetof(LutContext, x)
#define FLAGS AV_OPT_FLAG_FILTERING_PARAM|AV_OPT_FLAG_VIDEO_PARAM

static const AVOption options[] = {
    {"c0", "set component #0 expression", OFFSET(comp_expr_str[0]),  AV_OPT_TYPE_STRING, {.str="val"}, CHAR_MIN, CHAR_MAX, FLAGS},
    {"c1", "set component #1 expression", OFFSET(comp_expr_str[1]),  AV_OPT_TYPE_STRING, {.str="val"}, CHAR_MIN, CHAR_MAX, FLAGS},
    {"c2", "set component #2 expression", OFFSET(comp_expr_str[2]),  AV_OPT_TYPE_STRING, {.str="val"}, CHAR_MIN, CHAR_MAX, FLAGS},
    {"c3", "set component #3 expression", OFFSET(comp_expr_str[3]),  AV_OPT_TYPE_STRING, {.str="val"}, CHAR_MIN, CHAR_MAX, FLAGS},
    {"y",  "set Y expression", OFFSET(comp_expr_str[Y]),  AV_OPT_TYPE_STRING, {.str="val"}, CHAR_MIN, CHAR_MAX, FLAGS},
    {"u",  "set U expression", OFFSET(comp_expr_str[U]),  AV_OPT_TYPE_STRING, {.str="val"}, CHAR_MIN, CHAR_MAX, FLAGS},
    {"v",  "set V expression", OFFSET(comp_expr_str[V]),  AV_OPT_TYPE_STRING, {.str="val"}, CHAR_MIN, CHAR_MAX, FLAGS},
    {"r",  "set R expression", OFFSET(comp_expr_str[R]),  AV_OPT_TYPE_STRING, {.str="val"}, CHAR_MIN, CHAR_MAX, FLAGS},
    {"g",  "set G expression", OFFSET(comp_expr_str[G]),  AV_OPT_TYPE_STRING, {.str="val"}, CHAR_MIN, CHAR_MAX, FLAGS},
    {"b",  "set B expression", OFFSET(comp_expr_str[B]),  AV_OPT_TYPE_STRING, {.str="val"}, CHAR_MIN, CHAR_MAX, FLAGS},
    {"a",  "set A expression", OFFSET(comp_expr_str[A]),  AV_OPT_TYPE_STRING, {.str="val"}, CHAR_MIN, CHAR_MAX, FLAGS},
    {NULL},
};

static av_cold void uninit(AVFilterContext *ctx)
{
    LutContext *lut = ctx->priv;
    int i;

    for (i = 0; i < 4; i++) {
        av_expr_free(lut->comp_expr[i]);
        lut->comp_expr[i] = NULL;
        av_freep(&lut->comp_expr_str[i]);
    }
}

#define YUV_FORMATS                                         \
    AV_PIX_FMT_YUV444P,  AV_PIX_FMT_YUV422P,  AV_PIX_FMT_YUV420P,    \
    AV_PIX_FMT_YUV411P,  AV_PIX_FMT_YUV410P,  AV_PIX_FMT_YUV440P,    \
    AV_PIX_FMT_YUVA420P,                                       \
    AV_PIX_FMT_YUVJ444P, AV_PIX_FMT_YUVJ422P, AV_PIX_FMT_YUVJ420P,   \
    AV_PIX_FMT_YUVJ440P

#define RGB_FORMATS                             \
    AV_PIX_FMT_ARGB,         AV_PIX_FMT_RGBA,         \
    AV_PIX_FMT_ABGR,         AV_PIX_FMT_BGRA,         \
    AV_PIX_FMT_RGB24,        AV_PIX_FMT_BGR24

<<<<<<< HEAD
static const enum PixelFormat yuv_pix_fmts[] = { YUV_FORMATS, PIX_FMT_NONE };
static const enum PixelFormat rgb_pix_fmts[] = { RGB_FORMATS, PIX_FMT_NONE };
static const enum PixelFormat all_pix_fmts[] = { RGB_FORMATS, YUV_FORMATS, PIX_FMT_NONE };
=======
static enum AVPixelFormat yuv_pix_fmts[] = { YUV_FORMATS, AV_PIX_FMT_NONE };
static enum AVPixelFormat rgb_pix_fmts[] = { RGB_FORMATS, AV_PIX_FMT_NONE };
static enum AVPixelFormat all_pix_fmts[] = { RGB_FORMATS, YUV_FORMATS, AV_PIX_FMT_NONE };
>>>>>>> 716d413c

static int query_formats(AVFilterContext *ctx)
{
    LutContext *lut = ctx->priv;

<<<<<<< HEAD
    const enum PixelFormat *pix_fmts = lut->is_rgb ? rgb_pix_fmts :
                                       lut->is_yuv ? yuv_pix_fmts : all_pix_fmts;
=======
    enum AVPixelFormat *pix_fmts = lut->is_rgb ? rgb_pix_fmts :
                                 lut->is_yuv ? yuv_pix_fmts : all_pix_fmts;
>>>>>>> 716d413c

    ff_set_common_formats(ctx, ff_make_format_list(pix_fmts));
    return 0;
}

/**
 * Clip value val in the minval - maxval range.
 */
static double clip(void *opaque, double val)
{
    LutContext *lut = opaque;
    double minval = lut->var_values[VAR_MINVAL];
    double maxval = lut->var_values[VAR_MAXVAL];

    return av_clip(val, minval, maxval);
}

/**
 * Compute gamma correction for value val, assuming the minval-maxval
 * range, val is clipped to a value contained in the same interval.
 */
static double compute_gammaval(void *opaque, double gamma)
{
    LutContext *lut = opaque;
    double val    = lut->var_values[VAR_CLIPVAL];
    double minval = lut->var_values[VAR_MINVAL];
    double maxval = lut->var_values[VAR_MAXVAL];

    return pow((val-minval)/(maxval-minval), gamma) * (maxval-minval)+minval;
}

static double (* const funcs1[])(void *, double) = {
    (void *)clip,
    (void *)compute_gammaval,
    NULL
};

static const char * const funcs1_names[] = {
    "clip",
    "gammaval",
    NULL
};

static int config_props(AVFilterLink *inlink)
{
    AVFilterContext *ctx = inlink->dst;
    LutContext *lut = ctx->priv;
    const AVPixFmtDescriptor *desc = &av_pix_fmt_descriptors[inlink->format];
    int rgba_map[4]; /* component index -> RGBA color index map */
    int min[4], max[4];
    int val, comp, ret;

    lut->hsub = desc->log2_chroma_w;
    lut->vsub = desc->log2_chroma_h;

    lut->var_values[VAR_W] = inlink->w;
    lut->var_values[VAR_H] = inlink->h;

    switch (inlink->format) {
    case AV_PIX_FMT_YUV410P:
    case AV_PIX_FMT_YUV411P:
    case AV_PIX_FMT_YUV420P:
    case AV_PIX_FMT_YUV422P:
    case AV_PIX_FMT_YUV440P:
    case AV_PIX_FMT_YUV444P:
    case AV_PIX_FMT_YUVA420P:
        min[Y] = min[U] = min[V] = 16;
        max[Y] = 235;
        max[U] = max[V] = 240;
        min[A] = 0; max[A] = 255;
        break;
    default:
        min[0] = min[1] = min[2] = min[3] = 0;
        max[0] = max[1] = max[2] = max[3] = 255;
    }

    lut->is_yuv = lut->is_rgb = 0;
    if      (ff_fmt_is_in(inlink->format, yuv_pix_fmts)) lut->is_yuv = 1;
    else if (ff_fmt_is_in(inlink->format, rgb_pix_fmts)) lut->is_rgb = 1;

    if (lut->is_rgb) {
        switch (inlink->format) {
<<<<<<< HEAD
        case PIX_FMT_ARGB:  rgba_map[0] = A; rgba_map[1] = R; rgba_map[2] = G; rgba_map[3] = B; break;
        case PIX_FMT_ABGR:  rgba_map[0] = A; rgba_map[1] = B; rgba_map[2] = G; rgba_map[3] = R; break;
        case PIX_FMT_RGBA:
        case PIX_FMT_RGB24: rgba_map[0] = R; rgba_map[1] = G; rgba_map[2] = B; rgba_map[3] = A; break;
        case PIX_FMT_BGRA:
        case PIX_FMT_BGR24: rgba_map[0] = B; rgba_map[1] = G; rgba_map[2] = R; rgba_map[3] = A; break;
=======
        case AV_PIX_FMT_ARGB:  lut->rgba_map[A] = 0; lut->rgba_map[R] = 1; lut->rgba_map[G] = 2; lut->rgba_map[B] = 3; break;
        case AV_PIX_FMT_ABGR:  lut->rgba_map[A] = 0; lut->rgba_map[B] = 1; lut->rgba_map[G] = 2; lut->rgba_map[R] = 3; break;
        case AV_PIX_FMT_RGBA:
        case AV_PIX_FMT_RGB24: lut->rgba_map[R] = 0; lut->rgba_map[G] = 1; lut->rgba_map[B] = 2; lut->rgba_map[A] = 3; break;
        case AV_PIX_FMT_BGRA:
        case AV_PIX_FMT_BGR24: lut->rgba_map[B] = 0; lut->rgba_map[G] = 1; lut->rgba_map[R] = 2; lut->rgba_map[A] = 3; break;
>>>>>>> 716d413c
        }
        lut->step = av_get_bits_per_pixel(desc) >> 3;
    }

    for (comp = 0; comp < desc->nb_components; comp++) {
        double res;
        int color = lut->is_rgb ? rgba_map[comp] : comp;

        /* create the parsed expression */
        ret = av_expr_parse(&lut->comp_expr[color], lut->comp_expr_str[color],
                            var_names, funcs1_names, funcs1, NULL, NULL, 0, ctx);
        if (ret < 0) {
            av_log(ctx, AV_LOG_ERROR,
                   "Error when parsing the expression '%s' for the component %d and color %d.\n",
                   lut->comp_expr_str[comp], comp, color);
            return AVERROR(EINVAL);
        }

        /* compute the lut */
        lut->var_values[VAR_MAXVAL] = max[color];
        lut->var_values[VAR_MINVAL] = min[color];

        for (val = 0; val < 256; val++) {
            lut->var_values[VAR_VAL] = val;
            lut->var_values[VAR_CLIPVAL] = av_clip(val, min[color], max[color]);
            lut->var_values[VAR_NEGVAL] =
                av_clip(min[color] + max[color] - lut->var_values[VAR_VAL],
                        min[color], max[color]);

            res = av_expr_eval(lut->comp_expr[color], lut->var_values, lut);
            if (isnan(res)) {
                av_log(ctx, AV_LOG_ERROR,
                       "Error when evaluating the expression '%s' for the value %d for the component %d.\n",
                       lut->comp_expr_str[color], val, comp);
                return AVERROR(EINVAL);
            }
            lut->lut[comp][val] = av_clip((int)res, min[color], max[color]);
            av_log(ctx, AV_LOG_DEBUG, "val[%d][%d] = %d\n", comp, val, lut->lut[comp][val]);
        }
    }

    return 0;
}

static int draw_slice(AVFilterLink *inlink, int y, int h, int slice_dir)
{
    AVFilterContext *ctx = inlink->dst;
    LutContext *lut = ctx->priv;
    AVFilterLink *outlink = ctx->outputs[0];
    AVFilterBufferRef *inpic  = inlink ->cur_buf;
    AVFilterBufferRef *outpic = outlink->out_buf;
    uint8_t *inrow, *outrow, *inrow0, *outrow0;
    int i, j, plane;

    if (lut->is_rgb) {
        /* packed */
        inrow0  = inpic ->data[0] + y * inpic ->linesize[0];
        outrow0 = outpic->data[0] + y * outpic->linesize[0];

        for (i = 0; i < h; i ++) {
            int w = inlink->w;
            const uint8_t (*tab)[256] = (const uint8_t (*)[256])lut->lut;
            inrow  = inrow0;
            outrow = outrow0;
            for (j = 0; j < w; j++) {
                outrow[0] = tab[0][inrow[0]];
                if (lut->step>1) {
                    outrow[1] = tab[1][inrow[1]];
                    if (lut->step>2) {
                        outrow[2] = tab[2][inrow[2]];
                        if (lut->step>3) {
                            outrow[3] = tab[3][inrow[3]];
                        }
                    }
                }
                outrow += lut->step;
                inrow  += lut->step;
            }
            inrow0  += inpic ->linesize[0];
            outrow0 += outpic->linesize[0];
        }
    } else {
        /* planar */
        for (plane = 0; plane < 4 && inpic->data[plane]; plane++) {
            int vsub = plane == 1 || plane == 2 ? lut->vsub : 0;
            int hsub = plane == 1 || plane == 2 ? lut->hsub : 0;

            inrow  = inpic ->data[plane] + (y>>vsub) * inpic ->linesize[plane];
            outrow = outpic->data[plane] + (y>>vsub) * outpic->linesize[plane];

            for (i = 0; i < (h + (1<<vsub) - 1)>>vsub; i ++) {
                const uint8_t *tab = lut->lut[plane];
                int w = (inlink->w + (1<<hsub) - 1)>>hsub;
                for (j = 0; j < w; j++)
                    outrow[j] = tab[inrow[j]];
                inrow  += inpic ->linesize[plane];
                outrow += outpic->linesize[plane];
            }
        }
    }

    return ff_draw_slice(outlink, y, h, slice_dir);
}

static const AVFilterPad inputs[] = {
    { .name            = "default",
      .type            = AVMEDIA_TYPE_VIDEO,
      .draw_slice      = draw_slice,
      .config_props    = config_props,
      .min_perms       = AV_PERM_READ, },
    { .name = NULL}
};
static const AVFilterPad outputs[] = {
    { .name            = "default",
      .type            = AVMEDIA_TYPE_VIDEO, },
    { .name = NULL}
};
#define DEFINE_LUT_FILTER(name_, description_)                          \
    AVFilter avfilter_vf_##name_ = {                                    \
        .name          = #name_,                                        \
        .description   = NULL_IF_CONFIG_SMALL(description_),            \
        .priv_size     = sizeof(LutContext),                            \
                                                                        \
        .init          = name_##_init,                                  \
        .uninit        = uninit,                                        \
        .query_formats = query_formats,                                 \
                                                                        \
        .inputs        = inputs,                                        \
        .outputs       = outputs,                                       \
        .priv_class    = &name_##_class,                                \
    }

#if CONFIG_LUT_FILTER

#define lut_options options
AVFILTER_DEFINE_CLASS(lut);

static int lut_init(AVFilterContext *ctx, const char *args)
{
    LutContext *lut = ctx->priv;
    int ret;

    lut->class = &lut_class;
    av_opt_set_defaults(lut);

    if (args && (ret = av_set_options_string(lut, args, "=", ":")) < 0)
        return ret;

    return 0;
}

DEFINE_LUT_FILTER(lut, "Compute and apply a lookup table to the RGB/YUV input video.");
#endif

#if CONFIG_LUTYUV_FILTER

#define lutyuv_options options
AVFILTER_DEFINE_CLASS(lutyuv);

static int lutyuv_init(AVFilterContext *ctx, const char *args)
{
    LutContext *lut = ctx->priv;
    int ret;

    lut->class = &lutyuv_class;
    lut->is_yuv = 1;
    av_opt_set_defaults(lut);

    if (args && (ret = av_set_options_string(lut, args, "=", ":")) < 0)
        return ret;

    return 0;
}

DEFINE_LUT_FILTER(lutyuv, "Compute and apply a lookup table to the YUV input video.");
#endif

#if CONFIG_LUTRGB_FILTER

#define lutrgb_options options
AVFILTER_DEFINE_CLASS(lutrgb);

static int lutrgb_init(AVFilterContext *ctx, const char *args)
{
    LutContext *lut = ctx->priv;
    int ret;

    lut->class = &lutrgb_class;
    lut->is_rgb = 1;
    av_opt_set_defaults(lut);

    if (args && (ret = av_set_options_string(lut, args, "=", ":")) < 0)
        return ret;

    return 0;
}

DEFINE_LUT_FILTER(lutrgb, "Compute and apply a lookup table to the RGB input video.");
#endif

#if CONFIG_NEGATE_FILTER

#define negate_options options
AVFILTER_DEFINE_CLASS(negate);

static int negate_init(AVFilterContext *ctx, const char *args)
{
    LutContext *lut = ctx->priv;
    char lut_params[64];

    if (args)
        sscanf(args, "%d", &lut->negate_alpha);

    av_log(ctx, AV_LOG_DEBUG, "negate_alpha:%d\n", lut->negate_alpha);

    snprintf(lut_params, sizeof(lut_params), "c0=negval:c1=negval:c2=negval:a=%s",
             lut->negate_alpha ? "negval" : "val");

    lut->class = &negate_class;
    av_opt_set_defaults(lut);

    return av_set_options_string(lut, lut_params, "=", ":");
}

DEFINE_LUT_FILTER(negate, "Negate input video.");

#endif<|MERGE_RESOLUTION|>--- conflicted
+++ resolved
@@ -117,27 +117,16 @@
     AV_PIX_FMT_ABGR,         AV_PIX_FMT_BGRA,         \
     AV_PIX_FMT_RGB24,        AV_PIX_FMT_BGR24
 
-<<<<<<< HEAD
-static const enum PixelFormat yuv_pix_fmts[] = { YUV_FORMATS, PIX_FMT_NONE };
-static const enum PixelFormat rgb_pix_fmts[] = { RGB_FORMATS, PIX_FMT_NONE };
-static const enum PixelFormat all_pix_fmts[] = { RGB_FORMATS, YUV_FORMATS, PIX_FMT_NONE };
-=======
-static enum AVPixelFormat yuv_pix_fmts[] = { YUV_FORMATS, AV_PIX_FMT_NONE };
-static enum AVPixelFormat rgb_pix_fmts[] = { RGB_FORMATS, AV_PIX_FMT_NONE };
-static enum AVPixelFormat all_pix_fmts[] = { RGB_FORMATS, YUV_FORMATS, AV_PIX_FMT_NONE };
->>>>>>> 716d413c
+static const enum AVPixelFormat yuv_pix_fmts[] = { YUV_FORMATS, AV_PIX_FMT_NONE };
+static const enum AVPixelFormat rgb_pix_fmts[] = { RGB_FORMATS, AV_PIX_FMT_NONE };
+static const enum AVPixelFormat all_pix_fmts[] = { RGB_FORMATS, YUV_FORMATS, AV_PIX_FMT_NONE };
 
 static int query_formats(AVFilterContext *ctx)
 {
     LutContext *lut = ctx->priv;
 
-<<<<<<< HEAD
-    const enum PixelFormat *pix_fmts = lut->is_rgb ? rgb_pix_fmts :
+    const enum AVPixelFormat *pix_fmts = lut->is_rgb ? rgb_pix_fmts :
                                        lut->is_yuv ? yuv_pix_fmts : all_pix_fmts;
-=======
-    enum AVPixelFormat *pix_fmts = lut->is_rgb ? rgb_pix_fmts :
-                                 lut->is_yuv ? yuv_pix_fmts : all_pix_fmts;
->>>>>>> 716d413c
 
     ff_set_common_formats(ctx, ff_make_format_list(pix_fmts));
     return 0;
@@ -220,21 +209,12 @@
 
     if (lut->is_rgb) {
         switch (inlink->format) {
-<<<<<<< HEAD
-        case PIX_FMT_ARGB:  rgba_map[0] = A; rgba_map[1] = R; rgba_map[2] = G; rgba_map[3] = B; break;
-        case PIX_FMT_ABGR:  rgba_map[0] = A; rgba_map[1] = B; rgba_map[2] = G; rgba_map[3] = R; break;
-        case PIX_FMT_RGBA:
-        case PIX_FMT_RGB24: rgba_map[0] = R; rgba_map[1] = G; rgba_map[2] = B; rgba_map[3] = A; break;
-        case PIX_FMT_BGRA:
-        case PIX_FMT_BGR24: rgba_map[0] = B; rgba_map[1] = G; rgba_map[2] = R; rgba_map[3] = A; break;
-=======
-        case AV_PIX_FMT_ARGB:  lut->rgba_map[A] = 0; lut->rgba_map[R] = 1; lut->rgba_map[G] = 2; lut->rgba_map[B] = 3; break;
-        case AV_PIX_FMT_ABGR:  lut->rgba_map[A] = 0; lut->rgba_map[B] = 1; lut->rgba_map[G] = 2; lut->rgba_map[R] = 3; break;
+        case AV_PIX_FMT_ARGB:  rgba_map[0] = A; rgba_map[1] = R; rgba_map[2] = G; rgba_map[3] = B; break;
+        case AV_PIX_FMT_ABGR:  rgba_map[0] = A; rgba_map[1] = B; rgba_map[2] = G; rgba_map[3] = R; break;
         case AV_PIX_FMT_RGBA:
-        case AV_PIX_FMT_RGB24: lut->rgba_map[R] = 0; lut->rgba_map[G] = 1; lut->rgba_map[B] = 2; lut->rgba_map[A] = 3; break;
+        case AV_PIX_FMT_RGB24: rgba_map[0] = R; rgba_map[1] = G; rgba_map[2] = B; rgba_map[3] = A; break;
         case AV_PIX_FMT_BGRA:
-        case AV_PIX_FMT_BGR24: lut->rgba_map[B] = 0; lut->rgba_map[G] = 1; lut->rgba_map[R] = 2; lut->rgba_map[A] = 3; break;
->>>>>>> 716d413c
+        case AV_PIX_FMT_BGR24: rgba_map[0] = B; rgba_map[1] = G; rgba_map[2] = R; rgba_map[3] = A; break;
         }
         lut->step = av_get_bits_per_pixel(desc) >> 3;
     }
