--- conflicted
+++ resolved
@@ -159,7 +159,6 @@
     return (*(AVClass **) ptr)->class_name;
 }
 
-<<<<<<< HEAD
 AVClassCategory av_default_get_category(void *ptr)
 {
     return (*(AVClass **) ptr)->category;
@@ -186,30 +185,16 @@
     return avc->category + 16;
 }
 
-static void format_line(void *ptr, int level, const char *fmt, va_list vl,
+static void format_line(void *avcl, int level, const char *fmt, va_list vl,
                         AVBPrint part[3], int *print_prefix, int type[2])
 {
-    AVClass* avc = ptr ? *(AVClass **) ptr : NULL;
+    AVClass* avc = avcl ? *(AVClass **) avcl : NULL;
     av_bprint_init(part+0, 0, 1);
     av_bprint_init(part+1, 0, 1);
     av_bprint_init(part+2, 0, 65536);
 
     if(type) type[0] = type[1] = AV_CLASS_CATEGORY_NA + 16;
     if (*print_prefix && avc) {
-=======
-void av_log_default_callback(void *avcl, int level, const char *fmt, va_list vl)
-{
-    static int print_prefix = 1;
-    static int count;
-    static char prev[1024];
-    char line[1024];
-    static int is_atty;
-    AVClass* avc = avcl ? *(AVClass **) avcl : NULL;
-    if (level > av_log_level)
-        return;
-    line[0] = 0;
-    if (print_prefix && avc) {
->>>>>>> 25a1ba81
         if (avc->parent_log_context_offset) {
             AVClass** parent = *(AVClass ***) (((uint8_t *) avcl) +
                                    avc->parent_log_context_offset);
@@ -219,14 +204,9 @@
                 if(type) type[0] = get_category(parent);
             }
         }
-<<<<<<< HEAD
         av_bprintf(part+1, "[%s @ %p] ",
-                 avc->item_name(ptr), ptr);
-        if(type) type[1] = get_category(ptr);
-=======
-        snprintf(line + strlen(line), sizeof(line) - strlen(line), "[%s @ %p] ",
                  avc->item_name(avcl), avcl);
->>>>>>> 25a1ba81
+        if(type) type[1] = get_category(avcl);
     }
 
     av_vbprintf(part+2, fmt, vl);
