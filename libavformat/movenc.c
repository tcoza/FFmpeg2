/*
 * MOV, 3GP, MP4 muxer
 * Copyright (c) 2003 Thomas Raivio
 * Copyright (c) 2004 Gildas Bazin <gbazin at videolan dot org>
 * Copyright (c) 2009 Baptiste Coudurier <baptiste dot coudurier at gmail dot com>
 *
 * This file is part of FFmpeg.
 *
 * FFmpeg is free software; you can redistribute it and/or
 * modify it under the terms of the GNU Lesser General Public
 * License as published by the Free Software Foundation; either
 * version 2.1 of the License, or (at your option) any later version.
 *
 * FFmpeg is distributed in the hope that it will be useful,
 * but WITHOUT ANY WARRANTY; without even the implied warranty of
 * MERCHANTABILITY or FITNESS FOR A PARTICULAR PURPOSE.  See the GNU
 * Lesser General Public License for more details.
 *
 * You should have received a copy of the GNU Lesser General Public
 * License along with FFmpeg; if not, write to the Free Software
 * Foundation, Inc., 51 Franklin Street, Fifth Floor, Boston, MA 02110-1301 USA
 */

#include "movenc.h"
#include "avformat.h"
#include "avio_internal.h"
#include "riff.h"
#include "avio.h"
#include "isom.h"
#include "avc.h"
#include "libavcodec/get_bits.h"
#include "libavcodec/put_bits.h"
#include "libavcodec/vc1.h"
#include "internal.h"
#include "libavutil/avstring.h"
#include "libavutil/intfloat.h"
#include "libavutil/mathematics.h"
#include "libavutil/opt.h"
#include "libavutil/dict.h"
#include "rtpenc.h"
#include "mov_chan.h"

#undef NDEBUG
#include <assert.h>

static const AVOption options[] = {
    { "movflags", "MOV muxer flags", offsetof(MOVMuxContext, flags), AV_OPT_TYPE_FLAGS, {.i64 = 0}, INT_MIN, INT_MAX, AV_OPT_FLAG_ENCODING_PARAM, "movflags" },
    { "rtphint", "Add RTP hint tracks", 0, AV_OPT_TYPE_CONST, {.i64 = FF_MOV_FLAG_RTP_HINT}, INT_MIN, INT_MAX, AV_OPT_FLAG_ENCODING_PARAM, "movflags" },
    { "moov_size", "maximum moov size so it can be placed at the begin", offsetof(MOVMuxContext, reserved_moov_size), AV_OPT_TYPE_INT, {.i64 = 0}, 0, INT_MAX, AV_OPT_FLAG_ENCODING_PARAM, 0 },
    { "empty_moov", "Make the initial moov atom empty (not supported by QuickTime)", 0, AV_OPT_TYPE_CONST, {.i64 = FF_MOV_FLAG_EMPTY_MOOV}, INT_MIN, INT_MAX, AV_OPT_FLAG_ENCODING_PARAM, "movflags" },
    { "frag_keyframe", "Fragment at video keyframes", 0, AV_OPT_TYPE_CONST, {.i64 = FF_MOV_FLAG_FRAG_KEYFRAME}, INT_MIN, INT_MAX, AV_OPT_FLAG_ENCODING_PARAM, "movflags" },
    { "separate_moof", "Write separate moof/mdat atoms for each track", 0, AV_OPT_TYPE_CONST, {.i64 = FF_MOV_FLAG_SEPARATE_MOOF}, INT_MIN, INT_MAX, AV_OPT_FLAG_ENCODING_PARAM, "movflags" },
    { "frag_custom", "Flush fragments on caller requests", 0, AV_OPT_TYPE_CONST, {.i64 = FF_MOV_FLAG_FRAG_CUSTOM}, INT_MIN, INT_MAX, AV_OPT_FLAG_ENCODING_PARAM, "movflags" },
    { "isml", "Create a live smooth streaming feed (for pushing to a publishing point)", 0, AV_OPT_TYPE_CONST, {.i64 = FF_MOV_FLAG_ISML}, INT_MIN, INT_MAX, AV_OPT_FLAG_ENCODING_PARAM, "movflags" },
    { "faststart", "Run a second pass to put the index (moov atom) at the beginning of the file", 0, AV_OPT_TYPE_CONST, {.i64 = FF_MOV_FLAG_FASTSTART}, INT_MIN, INT_MAX, AV_OPT_FLAG_ENCODING_PARAM, "movflags" },
    FF_RTP_FLAG_OPTS(MOVMuxContext, rtp_flags),
    { "skip_iods", "Skip writing iods atom.", offsetof(MOVMuxContext, iods_skip), AV_OPT_TYPE_INT, {.i64 = 1}, 0, 1, AV_OPT_FLAG_ENCODING_PARAM},
    { "iods_audio_profile", "iods audio profile atom.", offsetof(MOVMuxContext, iods_audio_profile), AV_OPT_TYPE_INT, {.i64 = -1}, -1, 255, AV_OPT_FLAG_ENCODING_PARAM},
    { "iods_video_profile", "iods video profile atom.", offsetof(MOVMuxContext, iods_video_profile), AV_OPT_TYPE_INT, {.i64 = -1}, -1, 255, AV_OPT_FLAG_ENCODING_PARAM},
    { "frag_duration", "Maximum fragment duration", offsetof(MOVMuxContext, max_fragment_duration), AV_OPT_TYPE_INT, {.i64 = 0}, 0, INT_MAX, AV_OPT_FLAG_ENCODING_PARAM},
    { "min_frag_duration", "Minimum fragment duration", offsetof(MOVMuxContext, min_fragment_duration), AV_OPT_TYPE_INT, {.i64 = 0}, 0, INT_MAX, AV_OPT_FLAG_ENCODING_PARAM},
    { "frag_size", "Maximum fragment size", offsetof(MOVMuxContext, max_fragment_size), AV_OPT_TYPE_INT, {.i64 = 0}, 0, INT_MAX, AV_OPT_FLAG_ENCODING_PARAM},
    { "ism_lookahead", "Number of lookahead entries for ISM files", offsetof(MOVMuxContext, ism_lookahead), AV_OPT_TYPE_INT, {.i64 = 0}, 0, INT_MAX, AV_OPT_FLAG_ENCODING_PARAM},
    { "use_editlist", "use edit list", offsetof(MOVMuxContext, use_editlist), AV_OPT_TYPE_INT, {.i64 = -1}, -1, 1, AV_OPT_FLAG_ENCODING_PARAM},
    { "video_track_timescale", "set timescale of all video tracks", offsetof(MOVMuxContext, video_track_timescale), AV_OPT_TYPE_INT, {.i64 = 0}, 0, INT_MAX, AV_OPT_FLAG_ENCODING_PARAM},
    { NULL },
};

#define MOV_CLASS(flavor)\
static const AVClass flavor ## _muxer_class = {\
    .class_name = #flavor " muxer",\
    .item_name  = av_default_item_name,\
    .option     = options,\
    .version    = LIBAVUTIL_VERSION_INT,\
};

static int get_moov_size(AVFormatContext *s);

//FIXME support 64 bit variant with wide placeholders
static int64_t update_size(AVIOContext *pb, int64_t pos)
{
    int64_t curpos = avio_tell(pb);
    avio_seek(pb, pos, SEEK_SET);
    avio_wb32(pb, curpos - pos); /* rewrite size */
    avio_seek(pb, curpos, SEEK_SET);

    return curpos - pos;
}

static int supports_edts(MOVMuxContext *mov)
{
    // EDTS with fragments is tricky as we don't know the duration when its written
    return (mov->use_editlist<0 && !(mov->flags & FF_MOV_FLAG_FRAGMENT)) || mov->use_editlist>0;
}

static int co64_required(const MOVTrack *track)
{
    if (track->entry > 0 && track->cluster[track->entry - 1].pos + track->data_offset > UINT32_MAX)
        return 1;
    return 0;
}

/* Chunk offset atom */
static int mov_write_stco_tag(AVIOContext *pb, MOVTrack *track)
{
    int i;
    int mode64 = co64_required(track); // use 32 bit size variant if possible
    int64_t pos = avio_tell(pb);
    avio_wb32(pb, 0); /* size */
    if (mode64)
        ffio_wfourcc(pb, "co64");
    else
        ffio_wfourcc(pb, "stco");
    avio_wb32(pb, 0); /* version & flags */
    avio_wb32(pb, track->chunkCount); /* entry count */
    for (i = 0; i < track->entry; i++) {
        if (!track->cluster[i].chunkNum)
            continue;
        if (mode64 == 1)
            avio_wb64(pb, track->cluster[i].pos + track->data_offset);
        else
            avio_wb32(pb, track->cluster[i].pos + track->data_offset);
    }
    return update_size(pb, pos);
}

/* Sample size atom */
static int mov_write_stsz_tag(AVIOContext *pb, MOVTrack *track)
{
    int equalChunks = 1;
    int i, j, entries = 0, tst = -1, oldtst = -1;

    int64_t pos = avio_tell(pb);
    avio_wb32(pb, 0); /* size */
    ffio_wfourcc(pb, "stsz");
    avio_wb32(pb, 0); /* version & flags */

    for (i = 0; i < track->entry; i++) {
        tst = track->cluster[i].size / track->cluster[i].entries;
        if (oldtst != -1 && tst != oldtst)
            equalChunks = 0;
        oldtst = tst;
        entries += track->cluster[i].entries;
    }
    if (equalChunks && track->entry) {
        int sSize = track->entry ? track->cluster[0].size / track->cluster[0].entries : 0;
        sSize = FFMAX(1, sSize); // adpcm mono case could make sSize == 0
        avio_wb32(pb, sSize); // sample size
        avio_wb32(pb, entries); // sample count
    } else {
        avio_wb32(pb, 0); // sample size
        avio_wb32(pb, entries); // sample count
        for (i = 0; i < track->entry; i++) {
            for (j = 0; j < track->cluster[i].entries; j++) {
                avio_wb32(pb, track->cluster[i].size /
                          track->cluster[i].entries);
            }
        }
    }
    return update_size(pb, pos);
}

/* Sample to chunk atom */
static int mov_write_stsc_tag(AVIOContext *pb, MOVTrack *track)
{
    int index = 0, oldval = -1, i;
    int64_t entryPos, curpos;

    int64_t pos = avio_tell(pb);
    avio_wb32(pb, 0); /* size */
    ffio_wfourcc(pb, "stsc");
    avio_wb32(pb, 0); // version & flags
    entryPos = avio_tell(pb);
    avio_wb32(pb, track->chunkCount); // entry count
    for (i = 0; i < track->entry; i++) {
        if (oldval != track->cluster[i].samples_in_chunk && track->cluster[i].chunkNum) {
            avio_wb32(pb, track->cluster[i].chunkNum); // first chunk
            avio_wb32(pb, track->cluster[i].samples_in_chunk); // samples per chunk
            avio_wb32(pb, 0x1); // sample description index
            oldval = track->cluster[i].samples_in_chunk;
            index++;
        }
    }
    curpos = avio_tell(pb);
    avio_seek(pb, entryPos, SEEK_SET);
    avio_wb32(pb, index); // rewrite size
    avio_seek(pb, curpos, SEEK_SET);

    return update_size(pb, pos);
}

/* Sync sample atom */
static int mov_write_stss_tag(AVIOContext *pb, MOVTrack *track, uint32_t flag)
{
    int64_t curpos, entryPos;
    int i, index = 0;
    int64_t pos = avio_tell(pb);
    avio_wb32(pb, 0); // size
    ffio_wfourcc(pb, flag == MOV_SYNC_SAMPLE ? "stss" : "stps");
    avio_wb32(pb, 0); // version & flags
    entryPos = avio_tell(pb);
    avio_wb32(pb, track->entry); // entry count
    for (i = 0; i < track->entry; i++) {
        if (track->cluster[i].flags & flag) {
            avio_wb32(pb, i + 1);
            index++;
        }
    }
    curpos = avio_tell(pb);
    avio_seek(pb, entryPos, SEEK_SET);
    avio_wb32(pb, index); // rewrite size
    avio_seek(pb, curpos, SEEK_SET);
    return update_size(pb, pos);
}

static int mov_write_amr_tag(AVIOContext *pb, MOVTrack *track)
{
    avio_wb32(pb, 0x11); /* size */
    if (track->mode == MODE_MOV) ffio_wfourcc(pb, "samr");
    else                         ffio_wfourcc(pb, "damr");
    ffio_wfourcc(pb, "FFMP");
    avio_w8(pb, 0); /* decoder version */

    avio_wb16(pb, 0x81FF); /* Mode set (all modes for AMR_NB) */
    avio_w8(pb, 0x00); /* Mode change period (no restriction) */
    avio_w8(pb, 0x01); /* Frames per sample */
    return 0x11;
}

static int mov_write_ac3_tag(AVIOContext *pb, MOVTrack *track)
{
    GetBitContext gbc;
    PutBitContext pbc;
    uint8_t buf[3];
    int fscod, bsid, bsmod, acmod, lfeon, frmsizecod;

    if (track->vos_len < 7)
        return -1;

    avio_wb32(pb, 11);
    ffio_wfourcc(pb, "dac3");

    init_get_bits(&gbc, track->vos_data + 4, (track->vos_len - 4) * 8);
    fscod      = get_bits(&gbc, 2);
    frmsizecod = get_bits(&gbc, 6);
    bsid       = get_bits(&gbc, 5);
    bsmod      = get_bits(&gbc, 3);
    acmod      = get_bits(&gbc, 3);
    if (acmod == 2) {
        skip_bits(&gbc, 2); // dsurmod
    } else {
        if ((acmod & 1) && acmod != 1)
            skip_bits(&gbc, 2); // cmixlev
        if (acmod & 4)
            skip_bits(&gbc, 2); // surmixlev
    }
    lfeon = get_bits1(&gbc);

    init_put_bits(&pbc, buf, sizeof(buf));
    put_bits(&pbc, 2, fscod);
    put_bits(&pbc, 5, bsid);
    put_bits(&pbc, 3, bsmod);
    put_bits(&pbc, 3, acmod);
    put_bits(&pbc, 1, lfeon);
    put_bits(&pbc, 5, frmsizecod >> 1); // bit_rate_code
    put_bits(&pbc, 5, 0); // reserved

    flush_put_bits(&pbc);
    avio_write(pb, buf, sizeof(buf));

    return 11;
}

/**
 * This function writes extradata "as is".
 * Extradata must be formatted like a valid atom (with size and tag).
 */
static int mov_write_extradata_tag(AVIOContext *pb, MOVTrack *track)
{
    avio_write(pb, track->enc->extradata, track->enc->extradata_size);
    return track->enc->extradata_size;
}

static int mov_write_enda_tag(AVIOContext *pb)
{
    avio_wb32(pb, 10);
    ffio_wfourcc(pb, "enda");
    avio_wb16(pb, 1); /* little endian */
    return 10;
}

static int mov_write_enda_tag_be(AVIOContext *pb)
{
  avio_wb32(pb, 10);
  ffio_wfourcc(pb, "enda");
  avio_wb16(pb, 0); /* big endian */
  return 10;
}

static void put_descr(AVIOContext *pb, int tag, unsigned int size)
{
    int i = 3;
    avio_w8(pb, tag);
    for (; i > 0; i--)
        avio_w8(pb, (size >> (7 * i)) | 0x80);
    avio_w8(pb, size & 0x7F);
}

static unsigned compute_avg_bitrate(MOVTrack *track)
{
    uint64_t size = 0;
    int i;
    if (!track->track_duration)
        return 0;
    for (i = 0; i < track->entry; i++)
        size += track->cluster[i].size;
    return size * 8 * track->timescale / track->track_duration;
}

static int mov_write_esds_tag(AVIOContext *pb, MOVTrack *track) // Basic
{
    int64_t pos = avio_tell(pb);
    int decoder_specific_info_len = track->vos_len ? 5 + track->vos_len : 0;
    unsigned avg_bitrate;

    avio_wb32(pb, 0); // size
    ffio_wfourcc(pb, "esds");
    avio_wb32(pb, 0); // Version

    // ES descriptor
    put_descr(pb, 0x03, 3 + 5+13 + decoder_specific_info_len + 5+1);
    avio_wb16(pb, track->track_id);
    avio_w8(pb, 0x00); // flags (= no flags)

    // DecoderConfig descriptor
    put_descr(pb, 0x04, 13 + decoder_specific_info_len);

    // Object type indication
    if ((track->enc->codec_id == AV_CODEC_ID_MP2 ||
         track->enc->codec_id == AV_CODEC_ID_MP3) &&
        track->enc->sample_rate > 24000)
        avio_w8(pb, 0x6B); // 11172-3
    else
        avio_w8(pb, ff_codec_get_tag(ff_mp4_obj_type, track->enc->codec_id));

    // the following fields is made of 6 bits to identify the streamtype (4 for video, 5 for audio)
    // plus 1 bit to indicate upstream and 1 bit set to 1 (reserved)
    if (track->enc->codec_type == AVMEDIA_TYPE_AUDIO)
        avio_w8(pb, 0x15); // flags (= Audiostream)
    else
        avio_w8(pb, 0x11); // flags (= Visualstream)

    avio_wb24(pb, track->enc->rc_buffer_size >> 3); // Buffersize DB

    avg_bitrate = compute_avg_bitrate(track);
    // maxbitrate (FIXME should be max rate in any 1 sec window)
    avio_wb32(pb, FFMAX3(track->enc->bit_rate, track->enc->rc_max_rate, avg_bitrate));
    avio_wb32(pb, avg_bitrate);

    if (track->vos_len) {
        // DecoderSpecific info descriptor
        put_descr(pb, 0x05, track->vos_len);
        avio_write(pb, track->vos_data, track->vos_len);
    }

    // SL descriptor
    put_descr(pb, 0x06, 1);
    avio_w8(pb, 0x02);
    return update_size(pb, pos);
}

static int mov_pcm_le_gt16(enum AVCodecID codec_id)
{
    return codec_id == AV_CODEC_ID_PCM_S24LE ||
           codec_id == AV_CODEC_ID_PCM_S32LE ||
           codec_id == AV_CODEC_ID_PCM_F32LE ||
           codec_id == AV_CODEC_ID_PCM_F64LE;
}

static int mov_pcm_be_gt16(enum AVCodecID codec_id)
{
    return codec_id == AV_CODEC_ID_PCM_S24BE ||
           codec_id == AV_CODEC_ID_PCM_S32BE ||
           codec_id == AV_CODEC_ID_PCM_F32BE ||
           codec_id == AV_CODEC_ID_PCM_F64BE;
}

static int mov_write_ms_tag(AVIOContext *pb, MOVTrack *track)
{
    int64_t pos = avio_tell(pb);
    avio_wb32(pb, 0);
    avio_wl32(pb, track->tag); // store it byteswapped
    track->enc->codec_tag = av_bswap16(track->tag >> 16);
    ff_put_wav_header(pb, track->enc);
    return update_size(pb, pos);
}

static int mov_write_wfex_tag(AVIOContext *pb, MOVTrack *track)
{
    int64_t pos = avio_tell(pb);
    avio_wb32(pb, 0);
    ffio_wfourcc(pb, "wfex");
    ff_put_wav_header(pb, track->enc);
    return update_size(pb, pos);
}

static int mov_write_chan_tag(AVIOContext *pb, MOVTrack *track)
{
    uint32_t layout_tag, bitmap;
    int64_t pos = avio_tell(pb);

    layout_tag = ff_mov_get_channel_layout_tag(track->enc->codec_id,
                                               track->enc->channel_layout,
                                               &bitmap);
    if (!layout_tag) {
        av_log(track->enc, AV_LOG_WARNING, "not writing 'chan' tag due to "
               "lack of channel information\n");
        return 0;
    }

    avio_wb32(pb, 0);           // Size
    ffio_wfourcc(pb, "chan");   // Type
    avio_w8(pb, 0);             // Version
    avio_wb24(pb, 0);           // Flags
    avio_wb32(pb, layout_tag);  // mChannelLayoutTag
    avio_wb32(pb, bitmap);      // mChannelBitmap
    avio_wb32(pb, 0);           // mNumberChannelDescriptions

    return update_size(pb, pos);
}

static int mov_write_wave_tag(AVIOContext *pb, MOVTrack *track)
{
    int64_t pos = avio_tell(pb);

    avio_wb32(pb, 0);     /* size */
    ffio_wfourcc(pb, "wave");

    if (track->enc->codec_id != AV_CODEC_ID_QDM2) {
    avio_wb32(pb, 12);    /* size */
    ffio_wfourcc(pb, "frma");
    avio_wl32(pb, track->tag);
    }

    if (track->enc->codec_id == AV_CODEC_ID_AAC) {
        /* useless atom needed by mplayer, ipod, not needed by quicktime */
        avio_wb32(pb, 12); /* size */
        ffio_wfourcc(pb, "mp4a");
        avio_wb32(pb, 0);
        mov_write_esds_tag(pb, track);
    } else if (mov_pcm_le_gt16(track->enc->codec_id))  {
      mov_write_enda_tag(pb);
    } else if (mov_pcm_be_gt16(track->enc->codec_id))  {
      mov_write_enda_tag_be(pb);
    } else if (track->enc->codec_id == AV_CODEC_ID_AMR_NB) {
        mov_write_amr_tag(pb, track);
    } else if (track->enc->codec_id == AV_CODEC_ID_AC3) {
        mov_write_ac3_tag(pb, track);
    } else if (track->enc->codec_id == AV_CODEC_ID_ALAC ||
               track->enc->codec_id == AV_CODEC_ID_QDM2) {
        mov_write_extradata_tag(pb, track);
    } else if (track->enc->codec_id == AV_CODEC_ID_ADPCM_MS ||
               track->enc->codec_id == AV_CODEC_ID_ADPCM_IMA_WAV) {
        mov_write_ms_tag(pb, track);
    }

    avio_wb32(pb, 8);     /* size */
    avio_wb32(pb, 0);     /* null tag */

    return update_size(pb, pos);
}

static int mov_write_dvc1_structs(MOVTrack *track, uint8_t *buf)
{
    uint8_t *unescaped;
    const uint8_t *start, *next, *end = track->vos_data + track->vos_len;
    int unescaped_size, seq_found = 0;
    int level = 0, interlace = 0;
    int packet_seq   = track->vc1_info.packet_seq;
    int packet_entry = track->vc1_info.packet_entry;
    int slices       = track->vc1_info.slices;
    PutBitContext pbc;

    if (track->start_dts == AV_NOPTS_VALUE) {
        /* No packets written yet, vc1_info isn't authoritative yet. */
        /* Assume inline sequence and entry headers. This will be
         * overwritten at the end if the file is seekable. */
        packet_seq = packet_entry = 1;
    }

    unescaped = av_mallocz(track->vos_len + FF_INPUT_BUFFER_PADDING_SIZE);
    if (!unescaped)
        return AVERROR(ENOMEM);
    start = find_next_marker(track->vos_data, end);
    for (next = start; next < end; start = next) {
        GetBitContext gb;
        int size;
        next = find_next_marker(start + 4, end);
        size = next - start - 4;
        if (size <= 0)
            continue;
        unescaped_size = vc1_unescape_buffer(start + 4, size, unescaped);
        init_get_bits(&gb, unescaped, 8 * unescaped_size);
        if (AV_RB32(start) == VC1_CODE_SEQHDR) {
            int profile = get_bits(&gb, 2);
            if (profile != PROFILE_ADVANCED) {
                av_free(unescaped);
                return AVERROR(ENOSYS);
            }
            seq_found = 1;
            level = get_bits(&gb, 3);
            /* chromaformat, frmrtq_postproc, bitrtq_postproc, postprocflag,
             * width, height */
            skip_bits_long(&gb, 2 + 3 + 5 + 1 + 2*12);
            skip_bits(&gb, 1); /* broadcast */
            interlace = get_bits1(&gb);
            skip_bits(&gb, 4); /* tfcntrflag, finterpflag, reserved, psf */
        }
    }
    if (!seq_found) {
        av_free(unescaped);
        return AVERROR(ENOSYS);
    }

    init_put_bits(&pbc, buf, 7);
    /* VC1DecSpecStruc */
    put_bits(&pbc, 4, 12); /* profile - advanced */
    put_bits(&pbc, 3, level);
    put_bits(&pbc, 1, 0); /* reserved */
    /* VC1AdvDecSpecStruc */
    put_bits(&pbc, 3, level);
    put_bits(&pbc, 1, 0); /* cbr */
    put_bits(&pbc, 6, 0); /* reserved */
    put_bits(&pbc, 1, !interlace); /* no interlace */
    put_bits(&pbc, 1, !packet_seq); /* no multiple seq */
    put_bits(&pbc, 1, !packet_entry); /* no multiple entry */
    put_bits(&pbc, 1, !slices); /* no slice code */
    put_bits(&pbc, 1, 0); /* no bframe */
    put_bits(&pbc, 1, 0); /* reserved */
    put_bits32(&pbc, track->enc->time_base.den); /* framerate */
    flush_put_bits(&pbc);

    av_free(unescaped);

    return 0;
}

static int mov_write_dvc1_tag(AVIOContext *pb, MOVTrack *track)
{
    uint8_t buf[7] = { 0 };
    int ret;

    if ((ret = mov_write_dvc1_structs(track, buf)) < 0)
        return ret;

    avio_wb32(pb, track->vos_len + 8 + sizeof(buf));
    ffio_wfourcc(pb, "dvc1");
    track->vc1_info.struct_offset = avio_tell(pb);
    avio_write(pb, buf, sizeof(buf));
    avio_write(pb, track->vos_data, track->vos_len);

    return 0;
}

static int mov_write_glbl_tag(AVIOContext *pb, MOVTrack *track)
{
    avio_wb32(pb, track->vos_len + 8);
    ffio_wfourcc(pb, "glbl");
    avio_write(pb, track->vos_data, track->vos_len);
    return 8 + track->vos_len;
}

/**
 * Compute flags for 'lpcm' tag.
 * See CoreAudioTypes and AudioStreamBasicDescription at Apple.
 */
static int mov_get_lpcm_flags(enum AVCodecID codec_id)
{
    switch (codec_id) {
    case AV_CODEC_ID_PCM_F32BE:
    case AV_CODEC_ID_PCM_F64BE:
        return 11;
    case AV_CODEC_ID_PCM_F32LE:
    case AV_CODEC_ID_PCM_F64LE:
        return 9;
    case AV_CODEC_ID_PCM_U8:
        return 10;
    case AV_CODEC_ID_PCM_S16BE:
    case AV_CODEC_ID_PCM_S24BE:
    case AV_CODEC_ID_PCM_S32BE:
        return 14;
    case AV_CODEC_ID_PCM_S8:
    case AV_CODEC_ID_PCM_S16LE:
    case AV_CODEC_ID_PCM_S24LE:
    case AV_CODEC_ID_PCM_S32LE:
        return 12;
    default:
        return 0;
    }
}

static int get_cluster_duration(MOVTrack *track, int cluster_idx)
{
    int64_t next_dts;

    if (cluster_idx >= track->entry)
        return 0;

    if (cluster_idx + 1 == track->entry)
        next_dts = track->track_duration + track->start_dts;
    else
        next_dts = track->cluster[cluster_idx + 1].dts;

    return next_dts - track->cluster[cluster_idx].dts;
}

static int get_samples_per_packet(MOVTrack *track)
{
    int i, first_duration;

// return track->enc->frame_size;

    /* use 1 for raw PCM */
    if (!track->audio_vbr)
        return 1;

    /* check to see if duration is constant for all clusters */
    if (!track->entry)
        return 0;
    first_duration = get_cluster_duration(track, 0);
    for (i = 1; i < track->entry; i++) {
        if (get_cluster_duration(track, i) != first_duration)
            return 0;
    }
    return first_duration;
}

static int mov_write_audio_tag(AVIOContext *pb, MOVTrack *track)
{
    int64_t pos = avio_tell(pb);
    int version = 0;
    uint32_t tag = track->tag;

    if (track->mode == MODE_MOV) {
        if (track->timescale > UINT16_MAX) {
            if (mov_get_lpcm_flags(track->enc->codec_id))
                tag = AV_RL32("lpcm");
            version = 2;
        } else if (track->audio_vbr || mov_pcm_le_gt16(track->enc->codec_id) ||
                   mov_pcm_be_gt16(track->enc->codec_id) ||
                   track->enc->codec_id == AV_CODEC_ID_ADPCM_MS ||
                   track->enc->codec_id == AV_CODEC_ID_ADPCM_IMA_WAV ||
                   track->enc->codec_id == AV_CODEC_ID_QDM2) {
            version = 1;
        }
    }

    avio_wb32(pb, 0); /* size */
    avio_wl32(pb, tag); // store it byteswapped
    avio_wb32(pb, 0); /* Reserved */
    avio_wb16(pb, 0); /* Reserved */
    avio_wb16(pb, 1); /* Data-reference index, XXX  == 1 */

    /* SoundDescription */
    avio_wb16(pb, version); /* Version */
    avio_wb16(pb, 0); /* Revision level */
    avio_wb32(pb, 0); /* Reserved */

    if (version == 2) {
        avio_wb16(pb, 3);
        avio_wb16(pb, 16);
        avio_wb16(pb, 0xfffe);
        avio_wb16(pb, 0);
        avio_wb32(pb, 0x00010000);
        avio_wb32(pb, 72);
        avio_wb64(pb, av_double2int(track->enc->sample_rate));
        avio_wb32(pb, track->enc->channels);
        avio_wb32(pb, 0x7F000000);
        avio_wb32(pb, av_get_bits_per_sample(track->enc->codec_id));
        avio_wb32(pb, mov_get_lpcm_flags(track->enc->codec_id));
        avio_wb32(pb, track->sample_size);
        avio_wb32(pb, get_samples_per_packet(track));
    } else {
        if (track->mode == MODE_MOV) {
            avio_wb16(pb, track->enc->channels);
            if (track->enc->codec_id == AV_CODEC_ID_PCM_U8 ||
                track->enc->codec_id == AV_CODEC_ID_PCM_S8)
                avio_wb16(pb, 8); /* bits per sample */
            else
                avio_wb16(pb, 16);
            avio_wb16(pb, track->audio_vbr ? -2 : 0); /* compression ID */
        } else { /* reserved for mp4/3gp */
            avio_wb16(pb, 2);
            avio_wb16(pb, 16);
            avio_wb16(pb, 0);
        }

        avio_wb16(pb, 0); /* packet size (= 0) */
        avio_wb16(pb, track->enc->sample_rate <= UINT16_MAX ?
                      track->enc->sample_rate : 0);
        avio_wb16(pb, 0); /* Reserved */
    }

    if (version == 1) { /* SoundDescription V1 extended info */
        if (mov_pcm_le_gt16(track->enc->codec_id) ||
            mov_pcm_be_gt16(track->enc->codec_id))
            avio_wb32(pb, 1); /*  must be 1 for  uncompressed formats */
        else
            avio_wb32(pb, track->enc->frame_size); /* Samples per packet */
        avio_wb32(pb, track->sample_size / track->enc->channels); /* Bytes per packet */
        avio_wb32(pb, track->sample_size); /* Bytes per frame */
        avio_wb32(pb, 2); /* Bytes per sample */
    }

    if (track->mode == MODE_MOV &&
        (track->enc->codec_id == AV_CODEC_ID_AAC           ||
         track->enc->codec_id == AV_CODEC_ID_AC3           ||
         track->enc->codec_id == AV_CODEC_ID_AMR_NB        ||
         track->enc->codec_id == AV_CODEC_ID_ALAC          ||
         track->enc->codec_id == AV_CODEC_ID_ADPCM_MS      ||
         track->enc->codec_id == AV_CODEC_ID_ADPCM_IMA_WAV ||
         track->enc->codec_id == AV_CODEC_ID_QDM2          ||
         (mov_pcm_le_gt16(track->enc->codec_id) && version==1) ||
         (mov_pcm_be_gt16(track->enc->codec_id) && version==1)))
        mov_write_wave_tag(pb, track);
    else if (track->tag == MKTAG('m','p','4','a'))
        mov_write_esds_tag(pb, track);
    else if (track->enc->codec_id == AV_CODEC_ID_AMR_NB)
        mov_write_amr_tag(pb, track);
    else if (track->enc->codec_id == AV_CODEC_ID_AC3)
        mov_write_ac3_tag(pb, track);
    else if (track->enc->codec_id == AV_CODEC_ID_ALAC)
        mov_write_extradata_tag(pb, track);
    else if (track->enc->codec_id == AV_CODEC_ID_WMAPRO)
        mov_write_wfex_tag(pb, track);
    else if (track->vos_len > 0)
        mov_write_glbl_tag(pb, track);

    if (track->mode == MODE_MOV && track->enc->codec_type == AVMEDIA_TYPE_AUDIO)
        mov_write_chan_tag(pb, track);

    return update_size(pb, pos);
}

static int mov_write_d263_tag(AVIOContext *pb)
{
    avio_wb32(pb, 0xf); /* size */
    ffio_wfourcc(pb, "d263");
    ffio_wfourcc(pb, "FFMP");
    avio_w8(pb, 0); /* decoder version */
    /* FIXME use AVCodecContext level/profile, when encoder will set values */
    avio_w8(pb, 0xa); /* level */
    avio_w8(pb, 0); /* profile */
    return 0xf;
}

static int mov_write_avcc_tag(AVIOContext *pb, MOVTrack *track)
{
    int64_t pos = avio_tell(pb);

    avio_wb32(pb, 0);
    ffio_wfourcc(pb, "avcC");
    ff_isom_write_avcc(pb, track->vos_data, track->vos_len);
    return update_size(pb, pos);
}

/* also used by all avid codecs (dv, imx, meridien) and their variants */
static int mov_write_avid_tag(AVIOContext *pb, MOVTrack *track)
{
    int i;
    avio_wb32(pb, 24); /* size */
    ffio_wfourcc(pb, "ACLR");
    ffio_wfourcc(pb, "ACLR");
    ffio_wfourcc(pb, "0001");
    avio_wb32(pb, 2); /* yuv range: full 1 / normal 2 */
    avio_wb32(pb, 0); /* unknown */

    avio_wb32(pb, 24); /* size */
    ffio_wfourcc(pb, "APRG");
    ffio_wfourcc(pb, "APRG");
    ffio_wfourcc(pb, "0001");
    avio_wb32(pb, 1); /* unknown */
    avio_wb32(pb, 0); /* unknown */

    avio_wb32(pb, 120); /* size */
    ffio_wfourcc(pb, "ARES");
    ffio_wfourcc(pb, "ARES");
    ffio_wfourcc(pb, "0001");
    avio_wb32(pb, AV_RB32(track->vos_data + 0x28)); /* dnxhd cid, some id ? */
    avio_wb32(pb, track->enc->width);
    /* values below are based on samples created with quicktime and avid codecs */
    if (track->vos_data[5] & 2) { // interlaced
        avio_wb32(pb, track->enc->height / 2);
        avio_wb32(pb, 2); /* unknown */
        avio_wb32(pb, 0); /* unknown */
        avio_wb32(pb, 4); /* unknown */
    } else {
        avio_wb32(pb, track->enc->height);
        avio_wb32(pb, 1); /* unknown */
        avio_wb32(pb, 0); /* unknown */
        if (track->enc->height == 1080)
            avio_wb32(pb, 5); /* unknown */
        else
            avio_wb32(pb, 6); /* unknown */
    }
    /* padding */
    for (i = 0; i < 10; i++)
        avio_wb64(pb, 0);

    /* extra padding for stsd needed */
    avio_wb32(pb, 0);
    return 0;
}

static int mp4_get_codec_tag(AVFormatContext *s, MOVTrack *track)
{
    int tag = track->enc->codec_tag;

    if (!ff_codec_get_tag(ff_mp4_obj_type, track->enc->codec_id))
        return 0;

    if      (track->enc->codec_id == AV_CODEC_ID_H264)      tag = MKTAG('a','v','c','1');
    else if (track->enc->codec_id == AV_CODEC_ID_AC3)       tag = MKTAG('a','c','-','3');
    else if (track->enc->codec_id == AV_CODEC_ID_DIRAC)     tag = MKTAG('d','r','a','c');
    else if (track->enc->codec_id == AV_CODEC_ID_MOV_TEXT)  tag = MKTAG('t','x','3','g');
    else if (track->enc->codec_id == AV_CODEC_ID_VC1)       tag = MKTAG('v','c','-','1');
    else if (track->enc->codec_type == AVMEDIA_TYPE_VIDEO)  tag = MKTAG('m','p','4','v');
    else if (track->enc->codec_type == AVMEDIA_TYPE_AUDIO)  tag = MKTAG('m','p','4','a');

    return tag;
}

static const AVCodecTag codec_ipod_tags[] = {
    { AV_CODEC_ID_H264,     MKTAG('a','v','c','1') },
    { AV_CODEC_ID_MPEG4,    MKTAG('m','p','4','v') },
    { AV_CODEC_ID_AAC,      MKTAG('m','p','4','a') },
    { AV_CODEC_ID_ALAC,     MKTAG('a','l','a','c') },
    { AV_CODEC_ID_AC3,      MKTAG('a','c','-','3') },
    { AV_CODEC_ID_MOV_TEXT, MKTAG('t','x','3','g') },
    { AV_CODEC_ID_MOV_TEXT, MKTAG('t','e','x','t') },
    { AV_CODEC_ID_NONE, 0 },
};

static int ipod_get_codec_tag(AVFormatContext *s, MOVTrack *track)
{
    int tag = track->enc->codec_tag;

    // keep original tag for subs, ipod supports both formats
    if (!(track->enc->codec_type == AVMEDIA_TYPE_SUBTITLE &&
          (tag == MKTAG('t', 'x', '3', 'g') ||
           tag == MKTAG('t', 'e', 'x', 't'))))
        tag = ff_codec_get_tag(codec_ipod_tags, track->enc->codec_id);

    if (!av_match_ext(s->filename, "m4a") && !av_match_ext(s->filename, "m4v"))
        av_log(s, AV_LOG_WARNING, "Warning, extension is not .m4a nor .m4v "
               "Quicktime/Ipod might not play the file\n");

    return tag;
}

static int mov_get_dv_codec_tag(AVFormatContext *s, MOVTrack *track)
{
    int tag;

    if (track->enc->width == 720) { /* SD */
        if (track->enc->height == 480) { /* NTSC */
            if  (track->enc->pix_fmt == AV_PIX_FMT_YUV422P) tag = MKTAG('d','v','5','n');
            else                                            tag = MKTAG('d','v','c',' ');
       }else if (track->enc->pix_fmt == AV_PIX_FMT_YUV422P) tag = MKTAG('d','v','5','p');
        else if (track->enc->pix_fmt == AV_PIX_FMT_YUV420P) tag = MKTAG('d','v','c','p');
        else                                                tag = MKTAG('d','v','p','p');
    } else if (track->enc->height == 720) { /* HD 720 line */
        if  (track->enc->time_base.den == 50)               tag = MKTAG('d','v','h','q');
        else                                                tag = MKTAG('d','v','h','p');
    } else if (track->enc->height == 1080) { /* HD 1080 line */
        if  (track->enc->time_base.den == 25)               tag = MKTAG('d','v','h','5');
        else                                                tag = MKTAG('d','v','h','6');
    } else {
        av_log(s, AV_LOG_ERROR, "unsupported height for dv codec\n");
        return 0;
    }

    return tag;
}

static const struct {
    enum AVPixelFormat pix_fmt;
    uint32_t tag;
    unsigned bps;
} mov_pix_fmt_tags[] = {
    { AV_PIX_FMT_YUYV422, MKTAG('y','u','v','2'),  0 },
    { AV_PIX_FMT_YUYV422, MKTAG('y','u','v','s'),  0 },
    { AV_PIX_FMT_UYVY422, MKTAG('2','v','u','y'),  0 },
    { AV_PIX_FMT_RGB555BE,MKTAG('r','a','w',' '), 16 },
    { AV_PIX_FMT_RGB555LE,MKTAG('L','5','5','5'), 16 },
    { AV_PIX_FMT_RGB565LE,MKTAG('L','5','6','5'), 16 },
    { AV_PIX_FMT_RGB565BE,MKTAG('B','5','6','5'), 16 },
    { AV_PIX_FMT_GRAY16BE,MKTAG('b','1','6','g'), 16 },
    { AV_PIX_FMT_RGB24,   MKTAG('r','a','w',' '), 24 },
    { AV_PIX_FMT_BGR24,   MKTAG('2','4','B','G'), 24 },
    { AV_PIX_FMT_ARGB,    MKTAG('r','a','w',' '), 32 },
    { AV_PIX_FMT_BGRA,    MKTAG('B','G','R','A'), 32 },
    { AV_PIX_FMT_RGBA,    MKTAG('R','G','B','A'), 32 },
    { AV_PIX_FMT_ABGR,    MKTAG('A','B','G','R'), 32 },
    { AV_PIX_FMT_RGB48BE, MKTAG('b','4','8','r'), 48 },
};

static int mov_get_rawvideo_codec_tag(AVFormatContext *s, MOVTrack *track)
{
    int tag = track->enc->codec_tag;
    int i;

    for (i = 0; i < FF_ARRAY_ELEMS(mov_pix_fmt_tags); i++) {
        if (track->enc->pix_fmt == mov_pix_fmt_tags[i].pix_fmt) {
            tag = mov_pix_fmt_tags[i].tag;
            track->enc->bits_per_coded_sample = mov_pix_fmt_tags[i].bps;
            if (track->enc->codec_tag == mov_pix_fmt_tags[i].tag)
                break;
        }
    }

    return tag;
}

static int mov_get_codec_tag(AVFormatContext *s, MOVTrack *track)
{
    int tag = track->enc->codec_tag;

    if (!tag || (track->enc->strict_std_compliance >= FF_COMPLIANCE_NORMAL &&
                 (track->enc->codec_id == AV_CODEC_ID_DVVIDEO ||
                  track->enc->codec_id == AV_CODEC_ID_RAWVIDEO ||
                  track->enc->codec_id == AV_CODEC_ID_H263 ||
                  av_get_bits_per_sample(track->enc->codec_id)))) { // pcm audio
        if (track->enc->codec_id == AV_CODEC_ID_DVVIDEO)
            tag = mov_get_dv_codec_tag(s, track);
        else if (track->enc->codec_id == AV_CODEC_ID_RAWVIDEO)
            tag = mov_get_rawvideo_codec_tag(s, track);
        else if (track->enc->codec_type == AVMEDIA_TYPE_VIDEO) {
            tag = ff_codec_get_tag(ff_codec_movvideo_tags, track->enc->codec_id);
            if (!tag) { // if no mac fcc found, try with Microsoft tags
                tag = ff_codec_get_tag(ff_codec_bmp_tags, track->enc->codec_id);
                if (tag)
                    av_log(s, AV_LOG_WARNING, "Using MS style video codec tag, "
                           "the file may be unplayable!\n");
            }
        } else if (track->enc->codec_type == AVMEDIA_TYPE_AUDIO) {
            tag = ff_codec_get_tag(ff_codec_movaudio_tags, track->enc->codec_id);
            if (!tag) { // if no mac fcc found, try with Microsoft tags
                int ms_tag = ff_codec_get_tag(ff_codec_wav_tags, track->enc->codec_id);
                if (ms_tag) {
                    tag = MKTAG('m', 's', ((ms_tag >> 8) & 0xff), (ms_tag & 0xff));
                    av_log(s, AV_LOG_WARNING, "Using MS style audio codec tag, "
                           "the file may be unplayable!\n");
                }
            }
        } else if (track->enc->codec_type == AVMEDIA_TYPE_SUBTITLE)
            tag = ff_codec_get_tag(ff_codec_movsubtitle_tags, track->enc->codec_id);
    }

    return tag;
}

static const AVCodecTag codec_3gp_tags[] = {
    { AV_CODEC_ID_H263,     MKTAG('s','2','6','3') },
    { AV_CODEC_ID_H264,     MKTAG('a','v','c','1') },
    { AV_CODEC_ID_MPEG4,    MKTAG('m','p','4','v') },
    { AV_CODEC_ID_AAC,      MKTAG('m','p','4','a') },
    { AV_CODEC_ID_AMR_NB,   MKTAG('s','a','m','r') },
    { AV_CODEC_ID_AMR_WB,   MKTAG('s','a','w','b') },
    { AV_CODEC_ID_MOV_TEXT, MKTAG('t','x','3','g') },
    { AV_CODEC_ID_NONE, 0 },
};

static const AVCodecTag codec_f4v_tags[] = { // XXX: add GIF/PNG/JPEG?
    { AV_CODEC_ID_MP3,    MKTAG('.','m','p','3') },
    { AV_CODEC_ID_AAC,    MKTAG('m','p','4','a') },
    { AV_CODEC_ID_H264,   MKTAG('a','v','c','1') },
    { AV_CODEC_ID_VP6F,   MKTAG('V','P','6','F') },
    { AV_CODEC_ID_NONE, 0 },
};

static int mov_find_codec_tag(AVFormatContext *s, MOVTrack *track)
{
    int tag;

    if (track->mode == MODE_MP4 || track->mode == MODE_PSP)
        tag = mp4_get_codec_tag(s, track);
    else if (track->mode == MODE_ISM) {
        tag = mp4_get_codec_tag(s, track);
        if (!tag && track->enc->codec_id == AV_CODEC_ID_WMAPRO)
            tag = MKTAG('w', 'm', 'a', ' ');
    } else if (track->mode == MODE_IPOD)
        tag = ipod_get_codec_tag(s, track);
    else if (track->mode & MODE_3GP)
        tag = ff_codec_get_tag(codec_3gp_tags, track->enc->codec_id);
    else if (track->mode & MODE_F4V)
        tag = ff_codec_get_tag(codec_f4v_tags, track->enc->codec_id);
    else
        tag = mov_get_codec_tag(s, track);

    return tag;
}

/** Write uuid atom.
 * Needed to make file play in iPods running newest firmware
 * goes after avcC atom in moov.trak.mdia.minf.stbl.stsd.avc1
 */
static int mov_write_uuid_tag_ipod(AVIOContext *pb)
{
    avio_wb32(pb, 28);
    ffio_wfourcc(pb, "uuid");
    avio_wb32(pb, 0x6b6840f2);
    avio_wb32(pb, 0x5f244fc5);
    avio_wb32(pb, 0xba39a51b);
    avio_wb32(pb, 0xcf0323f3);
    avio_wb32(pb, 0x0);
    return 28;
}

static const uint16_t fiel_data[] = {
    0x0000, 0x0100, 0x0201, 0x0206, 0x0209, 0x020e
};

static int mov_write_fiel_tag(AVIOContext *pb, MOVTrack *track)
{
    unsigned mov_field_order = 0;
    if (track->enc->field_order < FF_ARRAY_ELEMS(fiel_data))
        mov_field_order = fiel_data[track->enc->field_order];
    else
        return 0;
    avio_wb32(pb, 10);
    ffio_wfourcc(pb, "fiel");
    avio_wb16(pb, mov_field_order);
    return 10;
}

static int mov_write_subtitle_tag(AVIOContext *pb, MOVTrack *track)
{
    int64_t pos = avio_tell(pb);
    avio_wb32(pb, 0);    /* size */
    avio_wl32(pb, track->tag); // store it byteswapped
    avio_wb32(pb, 0);    /* Reserved */
    avio_wb16(pb, 0);    /* Reserved */
    avio_wb16(pb, 1);    /* Data-reference index */

    if (track->enc->extradata_size)
        avio_write(pb, track->enc->extradata, track->enc->extradata_size);

    return update_size(pb, pos);
}

static int mov_write_pasp_tag(AVIOContext *pb, MOVTrack *track)
{
    AVRational sar;
    av_reduce(&sar.num, &sar.den, track->enc->sample_aspect_ratio.num,
              track->enc->sample_aspect_ratio.den, INT_MAX);

    avio_wb32(pb, 16);
    ffio_wfourcc(pb, "pasp");
    avio_wb32(pb, sar.num);
    avio_wb32(pb, sar.den);
    return 16;
}

static int mov_write_video_tag(AVIOContext *pb, MOVTrack *track)
{
    int64_t pos = avio_tell(pb);
    char compressor_name[32] = { 0 };

    avio_wb32(pb, 0); /* size */
    avio_wl32(pb, track->tag); // store it byteswapped
    avio_wb32(pb, 0); /* Reserved */
    avio_wb16(pb, 0); /* Reserved */
    avio_wb16(pb, 1); /* Data-reference index */

    avio_wb16(pb, 0); /* Codec stream version */
    avio_wb16(pb, 0); /* Codec stream revision (=0) */
    if (track->mode == MODE_MOV) {
        ffio_wfourcc(pb, "FFMP"); /* Vendor */
        if (track->enc->codec_id == AV_CODEC_ID_RAWVIDEO) {
            avio_wb32(pb, 0); /* Temporal Quality */
            avio_wb32(pb, 0x400); /* Spatial Quality = lossless*/
        } else {
            avio_wb32(pb, 0x200); /* Temporal Quality = normal */
            avio_wb32(pb, 0x200); /* Spatial Quality = normal */
        }
    } else {
        avio_wb32(pb, 0); /* Reserved */
        avio_wb32(pb, 0); /* Reserved */
        avio_wb32(pb, 0); /* Reserved */
    }
    avio_wb16(pb, track->enc->width); /* Video width */
    avio_wb16(pb, track->height); /* Video height */
    avio_wb32(pb, 0x00480000); /* Horizontal resolution 72dpi */
    avio_wb32(pb, 0x00480000); /* Vertical resolution 72dpi */
    avio_wb32(pb, 0); /* Data size (= 0) */
    avio_wb16(pb, 1); /* Frame count (= 1) */

    /* FIXME not sure, ISO 14496-1 draft where it shall be set to 0 */
    if (track->mode == MODE_MOV && track->enc->codec && track->enc->codec->name)
        av_strlcpy(compressor_name, track->enc->codec->name, 32);
    avio_w8(pb, strlen(compressor_name));
    avio_write(pb, compressor_name, 31);

    if (track->mode == MODE_MOV && track->enc->bits_per_coded_sample)
        avio_wb16(pb, track->enc->bits_per_coded_sample);
    else
        avio_wb16(pb, 0x18); /* Reserved */
    avio_wb16(pb, 0xffff); /* Reserved */
    if (track->tag == MKTAG('m','p','4','v'))
        mov_write_esds_tag(pb, track);
    else if (track->enc->codec_id == AV_CODEC_ID_H263)
        mov_write_d263_tag(pb);
    else if (track->enc->codec_id == AV_CODEC_ID_AVUI ||
            track->enc->codec_id == AV_CODEC_ID_SVQ3) {
        mov_write_extradata_tag(pb, track);
        avio_wb32(pb, 0);
    } else if (track->enc->codec_id == AV_CODEC_ID_DNXHD)
        mov_write_avid_tag(pb, track);
    else if (track->enc->codec_id == AV_CODEC_ID_H264) {
        mov_write_avcc_tag(pb, track);
        if (track->mode == MODE_IPOD)
            mov_write_uuid_tag_ipod(pb);
    } else if (track->enc->codec_id == AV_CODEC_ID_VC1 && track->vos_len > 0)
        mov_write_dvc1_tag(pb, track);
    else if (track->vos_len > 0)
        mov_write_glbl_tag(pb, track);

    if (track->enc->codec_id != AV_CODEC_ID_H264 &&
        track->enc->codec_id != AV_CODEC_ID_MPEG4 &&
        track->enc->codec_id != AV_CODEC_ID_DNXHD)
        if (track->enc->field_order != AV_FIELD_UNKNOWN)
            mov_write_fiel_tag(pb, track);

    if (track->enc->sample_aspect_ratio.den && track->enc->sample_aspect_ratio.num &&
        track->enc->sample_aspect_ratio.den != track->enc->sample_aspect_ratio.num) {
        mov_write_pasp_tag(pb, track);
    }

    return update_size(pb, pos);
}

static int mov_write_rtp_tag(AVIOContext *pb, MOVTrack *track)
{
    int64_t pos = avio_tell(pb);
    avio_wb32(pb, 0); /* size */
    ffio_wfourcc(pb, "rtp ");
    avio_wb32(pb, 0); /* Reserved */
    avio_wb16(pb, 0); /* Reserved */
    avio_wb16(pb, 1); /* Data-reference index */

    avio_wb16(pb, 1); /* Hint track version */
    avio_wb16(pb, 1); /* Highest compatible version */
    avio_wb32(pb, track->max_packet_size); /* Max packet size */

    avio_wb32(pb, 12); /* size */
    ffio_wfourcc(pb, "tims");
    avio_wb32(pb, track->timescale);

    return update_size(pb, pos);
}

static int mov_write_tmcd_tag(AVIOContext *pb, MOVTrack *track)
{
    int64_t pos = avio_tell(pb);
#if 1
    int frame_duration = av_rescale(track->timescale, track->enc->time_base.num, track->enc->time_base.den);
    int nb_frames = 1.0/av_q2d(track->enc->time_base) + 0.5;

    if (nb_frames > 255) {
        av_log(NULL, AV_LOG_ERROR, "fps %d is too large\n", nb_frames);
        return AVERROR(EINVAL);
    }

    avio_wb32(pb, 0); /* size */
    ffio_wfourcc(pb, "tmcd");               /* Data format */
    avio_wb32(pb, 0);                       /* Reserved */
    avio_wb32(pb, 1);                       /* Data reference index */
    avio_wb32(pb, 0);                       /* Flags */
    avio_wb32(pb, track->timecode_flags);   /* Flags (timecode) */
    avio_wb32(pb, track->timescale);        /* Timescale */
    avio_wb32(pb, frame_duration);          /* Frame duration */
    avio_w8(pb, nb_frames);                 /* Number of frames */
    avio_wb24(pb, 0);                       /* Reserved */
    /* TODO: source reference string */
#else

    avio_wb32(pb, 0); /* size */
    ffio_wfourcc(pb, "tmcd");               /* Data format */
    avio_wb32(pb, 0);                       /* Reserved */
    avio_wb32(pb, 1);                       /* Data reference index */
    if (track->enc->extradata_size)
        avio_write(pb, track->enc->extradata, track->enc->extradata_size);
#endif
    return update_size(pb, pos);
}

static int mov_write_stsd_tag(AVIOContext *pb, MOVTrack *track)
{
    int64_t pos = avio_tell(pb);
    avio_wb32(pb, 0); /* size */
    ffio_wfourcc(pb, "stsd");
    avio_wb32(pb, 0); /* version & flags */
    avio_wb32(pb, 1); /* entry count */
    if (track->enc->codec_type == AVMEDIA_TYPE_VIDEO)
        mov_write_video_tag(pb, track);
    else if (track->enc->codec_type == AVMEDIA_TYPE_AUDIO)
        mov_write_audio_tag(pb, track);
    else if (track->enc->codec_type == AVMEDIA_TYPE_SUBTITLE)
        mov_write_subtitle_tag(pb, track);
    else if (track->enc->codec_tag == MKTAG('r','t','p',' '))
        mov_write_rtp_tag(pb, track);
    else if (track->enc->codec_tag == MKTAG('t','m','c','d'))
        mov_write_tmcd_tag(pb, track);
    return update_size(pb, pos);
}

static int mov_write_ctts_tag(AVIOContext *pb, MOVTrack *track)
{
    MOVStts *ctts_entries;
    uint32_t entries = 0;
    uint32_t atom_size;
    int i;

    ctts_entries = av_malloc((track->entry + 1) * sizeof(*ctts_entries)); /* worst case */
    ctts_entries[0].count = 1;
    ctts_entries[0].duration = track->cluster[0].cts;
    for (i = 1; i < track->entry; i++) {
        if (track->cluster[i].cts == ctts_entries[entries].duration) {
            ctts_entries[entries].count++; /* compress */
        } else {
            entries++;
            ctts_entries[entries].duration = track->cluster[i].cts;
            ctts_entries[entries].count = 1;
        }
    }
    entries++; /* last one */
    atom_size = 16 + (entries * 8);
    avio_wb32(pb, atom_size); /* size */
    ffio_wfourcc(pb, "ctts");
    avio_wb32(pb, 0); /* version & flags */
    avio_wb32(pb, entries); /* entry count */
    for (i = 0; i < entries; i++) {
        avio_wb32(pb, ctts_entries[i].count);
        avio_wb32(pb, ctts_entries[i].duration);
    }
    av_free(ctts_entries);
    return atom_size;
}

/* Time to sample atom */
static int mov_write_stts_tag(AVIOContext *pb, MOVTrack *track)
{
    MOVStts *stts_entries;
    uint32_t entries = -1;
    uint32_t atom_size;
    int i;

    if (track->enc->codec_type == AVMEDIA_TYPE_AUDIO && !track->audio_vbr) {
        stts_entries = av_malloc(sizeof(*stts_entries)); /* one entry */
        stts_entries[0].count = track->sample_count;
        stts_entries[0].duration = 1;
        entries = 1;
    } else {
        stts_entries = track->entry ?
                       av_malloc(track->entry * sizeof(*stts_entries)) : /* worst case */
                       NULL;
        for (i = 0; i < track->entry; i++) {
            int duration = get_cluster_duration(track, i);
            if (i && duration == stts_entries[entries].duration) {
                stts_entries[entries].count++; /* compress */
            } else {
                entries++;
                stts_entries[entries].duration = duration;
                stts_entries[entries].count = 1;
            }
        }
        entries++; /* last one */
    }
    atom_size = 16 + (entries * 8);
    avio_wb32(pb, atom_size); /* size */
    ffio_wfourcc(pb, "stts");
    avio_wb32(pb, 0); /* version & flags */
    avio_wb32(pb, entries); /* entry count */
    for (i = 0; i < entries; i++) {
        avio_wb32(pb, stts_entries[i].count);
        avio_wb32(pb, stts_entries[i].duration);
    }
    av_free(stts_entries);
    return atom_size;
}

static int mov_write_dref_tag(AVIOContext *pb)
{
    avio_wb32(pb, 28); /* size */
    ffio_wfourcc(pb, "dref");
    avio_wb32(pb, 0); /* version & flags */
    avio_wb32(pb, 1); /* entry count */

    avio_wb32(pb, 0xc); /* size */
    //FIXME add the alis and rsrc atom
    ffio_wfourcc(pb, "url ");
    avio_wb32(pb, 1); /* version & flags */

    return 28;
}

static int mov_write_stbl_tag(AVIOContext *pb, MOVTrack *track)
{
    int64_t pos = avio_tell(pb);
    avio_wb32(pb, 0); /* size */
    ffio_wfourcc(pb, "stbl");
    mov_write_stsd_tag(pb, track);
    mov_write_stts_tag(pb, track);
    if ((track->enc->codec_type == AVMEDIA_TYPE_VIDEO ||
         track->enc->codec_tag == MKTAG('r','t','p',' ')) &&
        track->has_keyframes && track->has_keyframes < track->entry)
        mov_write_stss_tag(pb, track, MOV_SYNC_SAMPLE);
    if (track->mode == MODE_MOV && track->flags & MOV_TRACK_STPS)
        mov_write_stss_tag(pb, track, MOV_PARTIAL_SYNC_SAMPLE);
    if (track->enc->codec_type == AVMEDIA_TYPE_VIDEO &&
        track->flags & MOV_TRACK_CTTS)
        mov_write_ctts_tag(pb, track);
    mov_write_stsc_tag(pb, track);
    mov_write_stsz_tag(pb, track);
    mov_write_stco_tag(pb, track);
    return update_size(pb, pos);
}

static int mov_write_dinf_tag(AVIOContext *pb)
{
    int64_t pos = avio_tell(pb);
    avio_wb32(pb, 0); /* size */
    ffio_wfourcc(pb, "dinf");
    mov_write_dref_tag(pb);
    return update_size(pb, pos);
}

static int mov_write_nmhd_tag(AVIOContext *pb)
{
    avio_wb32(pb, 12);
    ffio_wfourcc(pb, "nmhd");
    avio_wb32(pb, 0);
    return 12;
}

static int mov_write_tcmi_tag(AVIOContext *pb, MOVTrack *track)
{
    int64_t pos = avio_tell(pb);
    const char *font = "Lucida Grande";
    avio_wb32(pb, 0);                   /* size */
    ffio_wfourcc(pb, "tcmi");           /* timecode media information atom */
    avio_wb32(pb, 0);                   /* version & flags */
    avio_wb16(pb, 0);                   /* text font */
    avio_wb16(pb, 0);                   /* text face */
    avio_wb16(pb, 12);                  /* text size */
    avio_wb16(pb, 0);                   /* (unknown, not in the QT specs...) */
    avio_wb16(pb, 0x0000);              /* text color (red) */
    avio_wb16(pb, 0x0000);              /* text color (green) */
    avio_wb16(pb, 0x0000);              /* text color (blue) */
    avio_wb16(pb, 0xffff);              /* background color (red) */
    avio_wb16(pb, 0xffff);              /* background color (green) */
    avio_wb16(pb, 0xffff);              /* background color (blue) */
    avio_w8(pb, strlen(font));          /* font len (part of the pascal string) */
    avio_write(pb, font, strlen(font)); /* font name */
    return update_size(pb, pos);
}

static int mov_write_gmhd_tag(AVIOContext *pb, MOVTrack *track)
{
    int64_t pos = avio_tell(pb);
    avio_wb32(pb, 0);      /* size */
    ffio_wfourcc(pb, "gmhd");
    avio_wb32(pb, 0x18);   /* gmin size */
    ffio_wfourcc(pb, "gmin");/* generic media info */
    avio_wb32(pb, 0);      /* version & flags */
    avio_wb16(pb, 0x40);   /* graphics mode = */
    avio_wb16(pb, 0x8000); /* opColor (r?) */
    avio_wb16(pb, 0x8000); /* opColor (g?) */
    avio_wb16(pb, 0x8000); /* opColor (b?) */
    avio_wb16(pb, 0);      /* balance */
    avio_wb16(pb, 0);      /* reserved */

    /*
     * This special text atom is required for
     * Apple Quicktime chapters. The contents
     * don't appear to be documented, so the
     * bytes are copied verbatim.
     */
    if (track->tag != MKTAG('c','6','0','8')) {
    avio_wb32(pb, 0x2C);   /* size */
    ffio_wfourcc(pb, "text");
    avio_wb16(pb, 0x01);
    avio_wb32(pb, 0x00);
    avio_wb32(pb, 0x00);
    avio_wb32(pb, 0x00);
    avio_wb32(pb, 0x01);
    avio_wb32(pb, 0x00);
    avio_wb32(pb, 0x00);
    avio_wb32(pb, 0x00);
    avio_wb32(pb, 0x00004000);
    avio_wb16(pb, 0x0000);
    }

    if (track->enc->codec_tag == MKTAG('t','m','c','d')) {
        int64_t tmcd_pos = avio_tell(pb);
        avio_wb32(pb, 0); /* size */
        ffio_wfourcc(pb, "tmcd");
        mov_write_tcmi_tag(pb, track);
        update_size(pb, tmcd_pos);
    }
    return update_size(pb, pos);
}

static int mov_write_smhd_tag(AVIOContext *pb)
{
    avio_wb32(pb, 16); /* size */
    ffio_wfourcc(pb, "smhd");
    avio_wb32(pb, 0); /* version & flags */
    avio_wb16(pb, 0); /* reserved (balance, normally = 0) */
    avio_wb16(pb, 0); /* reserved */
    return 16;
}

static int mov_write_vmhd_tag(AVIOContext *pb)
{
    avio_wb32(pb, 0x14); /* size (always 0x14) */
    ffio_wfourcc(pb, "vmhd");
    avio_wb32(pb, 0x01); /* version & flags */
    avio_wb64(pb, 0); /* reserved (graphics mode = copy) */
    return 0x14;
}

static int mov_write_hdlr_tag(AVIOContext *pb, MOVTrack *track)
{
    const char *hdlr, *descr = NULL, *hdlr_type = NULL;
    int64_t pos = avio_tell(pb);

    hdlr      = "dhlr";
    hdlr_type = "url ";
    descr     = "DataHandler";

    if (track) {
        hdlr = (track->mode == MODE_MOV) ? "mhlr" : "\0\0\0\0";
        if (track->enc->codec_type == AVMEDIA_TYPE_VIDEO) {
            hdlr_type = "vide";
            descr     = "VideoHandler";
        } else if (track->enc->codec_type == AVMEDIA_TYPE_AUDIO) {
            hdlr_type = "soun";
            descr     = "SoundHandler";
        } else if (track->enc->codec_type == AVMEDIA_TYPE_SUBTITLE) {
            if (track->tag == MKTAG('c','6','0','8')) {
                hdlr_type = "clcp";
                descr = "ClosedCaptionHandler";
            } else {
            if (track->tag == MKTAG('t','x','3','g')) hdlr_type = "sbtl";
            else                                      hdlr_type = "text";
            descr = "SubtitleHandler";
            }
        } else if (track->enc->codec_tag == MKTAG('r','t','p',' ')) {
            hdlr_type = "hint";
            descr     = "HintHandler";
        } else if (track->enc->codec_tag == MKTAG('t','m','c','d')) {
            hdlr_type = "tmcd";
            descr = "TimeCodeHandler";
        } else {
            char tag_buf[32];
            av_get_codec_tag_string(tag_buf, sizeof(tag_buf),
                                    track->enc->codec_tag);

            av_log(track->enc, AV_LOG_WARNING,
                   "Unknown hldr_type for %s / 0x%04X, writing dummy values\n",
                   tag_buf, track->enc->codec_tag);
        }
    }

    avio_wb32(pb, 0); /* size */
    ffio_wfourcc(pb, "hdlr");
    avio_wb32(pb, 0); /* Version & flags */
    avio_write(pb, hdlr, 4); /* handler */
    ffio_wfourcc(pb, hdlr_type); /* handler type */
    avio_wb32(pb, 0); /* reserved */
    avio_wb32(pb, 0); /* reserved */
    avio_wb32(pb, 0); /* reserved */
    if (!track || track->mode == MODE_MOV)
        avio_w8(pb, strlen(descr)); /* pascal string */
    avio_write(pb, descr, strlen(descr)); /* handler description */
    if (track && track->mode != MODE_MOV)
        avio_w8(pb, 0); /* c string */
    return update_size(pb, pos);
}

static int mov_write_hmhd_tag(AVIOContext *pb)
{
    /* This atom must be present, but leaving the values at zero
     * seems harmless. */
    avio_wb32(pb, 28); /* size */
    ffio_wfourcc(pb, "hmhd");
    avio_wb32(pb, 0); /* version, flags */
    avio_wb16(pb, 0); /* maxPDUsize */
    avio_wb16(pb, 0); /* avgPDUsize */
    avio_wb32(pb, 0); /* maxbitrate */
    avio_wb32(pb, 0); /* avgbitrate */
    avio_wb32(pb, 0); /* reserved */
    return 28;
}

static int mov_write_minf_tag(AVIOContext *pb, MOVTrack *track)
{
    int64_t pos = avio_tell(pb);
    avio_wb32(pb, 0); /* size */
    ffio_wfourcc(pb, "minf");
    if (track->enc->codec_type == AVMEDIA_TYPE_VIDEO)
        mov_write_vmhd_tag(pb);
    else if (track->enc->codec_type == AVMEDIA_TYPE_AUDIO)
        mov_write_smhd_tag(pb);
    else if (track->enc->codec_type == AVMEDIA_TYPE_SUBTITLE) {
        if (track->tag == MKTAG('t','e','x','t') || track->tag == MKTAG('c','6','0','8')) {
            mov_write_gmhd_tag(pb, track);
        } else {
            mov_write_nmhd_tag(pb);
        }
    } else if (track->tag == MKTAG('r','t','p',' ')) {
        mov_write_hmhd_tag(pb);
    } else if (track->tag == MKTAG('t','m','c','d')) {
        mov_write_gmhd_tag(pb, track);
    }
    if (track->mode == MODE_MOV) /* FIXME: Why do it for MODE_MOV only ? */
        mov_write_hdlr_tag(pb, NULL);
    mov_write_dinf_tag(pb);
    mov_write_stbl_tag(pb, track);
    return update_size(pb, pos);
}

static int mov_write_mdhd_tag(AVIOContext *pb, MOVTrack *track)
{
    int version = track->track_duration < INT32_MAX ? 0 : 1;

    if (track->mode == MODE_ISM)
        version = 1;

    (version == 1) ? avio_wb32(pb, 44) : avio_wb32(pb, 32); /* size */
    ffio_wfourcc(pb, "mdhd");
    avio_w8(pb, version);
    avio_wb24(pb, 0); /* flags */
    if (version == 1) {
        avio_wb64(pb, track->time);
        avio_wb64(pb, track->time);
    } else {
        avio_wb32(pb, track->time); /* creation time */
        avio_wb32(pb, track->time); /* modification time */
    }
    avio_wb32(pb, track->timescale); /* time scale (sample rate for audio) */
    if (!track->entry)
        (version == 1) ? avio_wb64(pb, UINT64_C(0xffffffffffffffff)) : avio_wb32(pb, 0xffffffff);
    else
        (version == 1) ? avio_wb64(pb, track->track_duration) : avio_wb32(pb, track->track_duration); /* duration */
    avio_wb16(pb, track->language); /* language */
    avio_wb16(pb, 0); /* reserved (quality) */

    if (version != 0 && track->mode == MODE_MOV) {
        av_log(NULL, AV_LOG_ERROR,
               "FATAL error, file duration too long for timebase, this file will not be\n"
               "playable with quicktime. Choose a different timebase or a different\n"
               "container format\n");
    }

    return 32;
}

static int mov_write_mdia_tag(AVIOContext *pb, MOVTrack *track)
{
    int64_t pos = avio_tell(pb);
    avio_wb32(pb, 0); /* size */
    ffio_wfourcc(pb, "mdia");
    mov_write_mdhd_tag(pb, track);
    mov_write_hdlr_tag(pb, track);
    mov_write_minf_tag(pb, track);
    return update_size(pb, pos);
}

/* transformation matrix
     |a  b  u|
     |c  d  v|
     |tx ty w| */
static void write_matrix(AVIOContext *pb, int16_t a, int16_t b, int16_t c,
                         int16_t d, int16_t tx, int16_t ty)
{
    avio_wb32(pb, a << 16);  /* 16.16 format */
    avio_wb32(pb, b << 16);  /* 16.16 format */
    avio_wb32(pb, 0);        /* u in 2.30 format */
    avio_wb32(pb, c << 16);  /* 16.16 format */
    avio_wb32(pb, d << 16);  /* 16.16 format */
    avio_wb32(pb, 0);        /* v in 2.30 format */
    avio_wb32(pb, tx << 16); /* 16.16 format */
    avio_wb32(pb, ty << 16); /* 16.16 format */
    avio_wb32(pb, 1 << 30);  /* w in 2.30 format */
}

static int mov_write_tkhd_tag(AVIOContext *pb, MOVTrack *track, AVStream *st)
{
    int64_t duration = av_rescale_rnd(track->track_duration, MOV_TIMESCALE,
                                      track->timescale, AV_ROUND_UP);
    int version = duration < INT32_MAX ? 0 : 1;
    int rotation = 0;

    if (track->mode == MODE_ISM)
        version = 1;

    (version == 1) ? avio_wb32(pb, 104) : avio_wb32(pb, 92); /* size */
    ffio_wfourcc(pb, "tkhd");
    avio_w8(pb, version);
    avio_wb24(pb, (track->flags & MOV_TRACK_ENABLED) ?
                  MOV_TKHD_FLAG_ENABLED | MOV_TKHD_FLAG_IN_MOVIE :
                  MOV_TKHD_FLAG_IN_MOVIE);
    if (version == 1) {
        avio_wb64(pb, track->time);
        avio_wb64(pb, track->time);
    } else {
        avio_wb32(pb, track->time); /* creation time */
        avio_wb32(pb, track->time); /* modification time */
    }
    avio_wb32(pb, track->track_id); /* track-id */
    avio_wb32(pb, 0); /* reserved */
    if (!track->entry)
        (version == 1) ? avio_wb64(pb, UINT64_C(0xffffffffffffffff)) : avio_wb32(pb, 0xffffffff);
    else
        (version == 1) ? avio_wb64(pb, duration) : avio_wb32(pb, duration);

    avio_wb32(pb, 0); /* reserved */
    avio_wb32(pb, 0); /* reserved */
    avio_wb16(pb, 0); /* layer */
    avio_wb16(pb, st ? st->codec->codec_type : 0); /* alternate group) */
    /* Volume, only for audio */
    if (track->enc->codec_type == AVMEDIA_TYPE_AUDIO)
        avio_wb16(pb, 0x0100);
    else
        avio_wb16(pb, 0);
    avio_wb16(pb, 0); /* reserved */

    /* Matrix structure */
    if (st && st->metadata) {
        AVDictionaryEntry *rot = av_dict_get(st->metadata, "rotate", NULL, 0);
        rotation = (rot && rot->value) ? atoi(rot->value) : 0;
    }
    if (rotation == 90) {
        write_matrix(pb,  0,  1, -1,  0, track->enc->height, 0);
    } else if (rotation == 180) {
        write_matrix(pb, -1,  0,  0, -1, track->enc->width, track->enc->height);
    } else if (rotation == 270) {
        write_matrix(pb,  0, -1,  1,  0, 0, track->enc->width);
    } else {
        write_matrix(pb,  1,  0,  0,  1, 0, 0);
    }
    /* Track width and height, for visual only */
    if (st && (track->enc->codec_type == AVMEDIA_TYPE_VIDEO ||
               track->enc->codec_type == AVMEDIA_TYPE_SUBTITLE)) {
        if (track->mode == MODE_MOV) {
            avio_wb32(pb, track->enc->width << 16);
            avio_wb32(pb, track->height << 16);
        } else {
            double sample_aspect_ratio = av_q2d(st->sample_aspect_ratio);
            if (!sample_aspect_ratio || track->height != track->enc->height)
                sample_aspect_ratio = 1;
            avio_wb32(pb, sample_aspect_ratio * track->enc->width * 0x10000);
            avio_wb32(pb, track->height * 0x10000);
        }
    } else {
        avio_wb32(pb, 0);
        avio_wb32(pb, 0);
    }
    return 0x5c;
}

static int mov_write_tapt_tag(AVIOContext *pb, MOVTrack *track)
{
    int32_t width = av_rescale(track->enc->sample_aspect_ratio.num, track->enc->width,
                               track->enc->sample_aspect_ratio.den);

    int64_t pos = avio_tell(pb);

    avio_wb32(pb, 0); /* size */
    ffio_wfourcc(pb, "tapt");

    avio_wb32(pb, 20);
    ffio_wfourcc(pb, "clef");
    avio_wb32(pb, 0);
    avio_wb32(pb, width << 16);
    avio_wb32(pb, track->enc->height << 16);

    avio_wb32(pb, 20);
    ffio_wfourcc(pb, "prof");
    avio_wb32(pb, 0);
    avio_wb32(pb, width << 16);
    avio_wb32(pb, track->enc->height << 16);

    avio_wb32(pb, 20);
    ffio_wfourcc(pb, "enof");
    avio_wb32(pb, 0);
    avio_wb32(pb, track->enc->width << 16);
    avio_wb32(pb, track->enc->height << 16);

    return update_size(pb, pos);
}

// This box seems important for the psp playback ... without it the movie seems to hang
static int mov_write_edts_tag(AVIOContext *pb, MOVTrack *track)
{
    int64_t duration = av_rescale_rnd(track->track_duration, MOV_TIMESCALE,
                                      track->timescale, AV_ROUND_UP);
    int version = duration < INT32_MAX ? 0 : 1;
    int entry_size, entry_count, size;
    int64_t delay, start_ct = track->cluster[0].cts;
    delay = av_rescale_rnd(track->cluster[0].dts + start_ct, MOV_TIMESCALE,
                           track->timescale, AV_ROUND_DOWN);
    version |= delay < INT32_MAX ? 0 : 1;

    entry_size = (version == 1) ? 20 : 12;
    entry_count = 1 + (delay > 0);
    size = 24 + entry_count * entry_size;

    /* write the atom data */
    avio_wb32(pb, size);
    ffio_wfourcc(pb, "edts");
    avio_wb32(pb, size - 8);
    ffio_wfourcc(pb, "elst");
    avio_w8(pb, version);
    avio_wb24(pb, 0); /* flags */

    avio_wb32(pb, entry_count);
    if (delay > 0) { /* add an empty edit to delay presentation */
        if (version == 1) {
            avio_wb64(pb, delay);
            avio_wb64(pb, -1);
        } else {
            avio_wb32(pb, delay);
            avio_wb32(pb, -1);
        }
        avio_wb32(pb, 0x00010000);
    } else {
        av_assert0(av_rescale_rnd(track->cluster[0].dts, MOV_TIMESCALE, track->timescale, AV_ROUND_DOWN) <= 0);
        start_ct  = -FFMIN(track->cluster[0].dts, 0); //FFMIN needed due to rounding
        duration += delay;
    }

    /* duration */
    if (version == 1) {
        avio_wb64(pb, duration);
        avio_wb64(pb, start_ct);
    } else {
        avio_wb32(pb, duration);
        avio_wb32(pb, start_ct);
    }
    avio_wb32(pb, 0x00010000);
    return size;
}

static int mov_write_tref_tag(AVIOContext *pb, MOVTrack *track)
{
    avio_wb32(pb, 20);   // size
    ffio_wfourcc(pb, "tref");
    avio_wb32(pb, 12);   // size (subatom)
    avio_wl32(pb, track->tref_tag);
    avio_wb32(pb, track->tref_id);
    return 20;
}

// goes at the end of each track!  ... Critical for PSP playback ("Incompatible data" without it)
static int mov_write_uuid_tag_psp(AVIOContext *pb, MOVTrack *mov)
{
    avio_wb32(pb, 0x34); /* size ... reports as 28 in mp4box! */
    ffio_wfourcc(pb, "uuid");
    ffio_wfourcc(pb, "USMT");
    avio_wb32(pb, 0x21d24fce);
    avio_wb32(pb, 0xbb88695c);
    avio_wb32(pb, 0xfac9c740);
    avio_wb32(pb, 0x1c);     // another size here!
    ffio_wfourcc(pb, "MTDT");
    avio_wb32(pb, 0x00010012);
    avio_wb32(pb, 0x0a);
    avio_wb32(pb, 0x55c40000);
    avio_wb32(pb, 0x1);
    avio_wb32(pb, 0x0);
    return 0x34;
}

static int mov_write_udta_sdp(AVIOContext *pb, MOVTrack *track)
{
    AVFormatContext *ctx = track->rtp_ctx;
    char buf[1000] = "";
    int len;

    ff_sdp_write_media(buf, sizeof(buf), ctx->streams[0], track->src_track,
                       NULL, NULL, 0, 0, ctx);
    av_strlcatf(buf, sizeof(buf), "a=control:streamid=%d\r\n", track->track_id);
    len = strlen(buf);

    avio_wb32(pb, len + 24);
    ffio_wfourcc(pb, "udta");
    avio_wb32(pb, len + 16);
    ffio_wfourcc(pb, "hnti");
    avio_wb32(pb, len + 8);
    ffio_wfourcc(pb, "sdp ");
    avio_write(pb, buf, len);
    return len + 24;
}

static int mov_write_trak_tag(AVIOContext *pb, MOVMuxContext *mov,
                              MOVTrack *track, AVStream *st)
{
    int64_t pos = avio_tell(pb);
    avio_wb32(pb, 0); /* size */
    ffio_wfourcc(pb, "trak");
    mov_write_tkhd_tag(pb, track, st);
    if (supports_edts(mov))
        mov_write_edts_tag(pb, track);  // PSP Movies and several other cases require edts box
    if (track->tref_tag)
        mov_write_tref_tag(pb, track);
    mov_write_mdia_tag(pb, track);
    if (track->mode == MODE_PSP)
        mov_write_uuid_tag_psp(pb, track); // PSP Movies require this uuid box
    if (track->tag == MKTAG('r','t','p',' '))
        mov_write_udta_sdp(pb, track);
    if (track->enc->codec_type == AVMEDIA_TYPE_VIDEO && track->mode == MODE_MOV) {
        double sample_aspect_ratio = av_q2d(st->sample_aspect_ratio);
        if (st->sample_aspect_ratio.num && 1.0 != sample_aspect_ratio)
            mov_write_tapt_tag(pb, track);
    }
    return update_size(pb, pos);
}

static int mov_write_iods_tag(AVIOContext *pb, MOVMuxContext *mov)
{
    int i, has_audio = 0, has_video = 0;
    int64_t pos = avio_tell(pb);
    int audio_profile = mov->iods_audio_profile;
    int video_profile = mov->iods_video_profile;
    for (i = 0; i < mov->nb_streams; i++) {
        if (mov->tracks[i].entry > 0) {
            has_audio |= mov->tracks[i].enc->codec_type == AVMEDIA_TYPE_AUDIO;
            has_video |= mov->tracks[i].enc->codec_type == AVMEDIA_TYPE_VIDEO;
        }
    }
    if (audio_profile < 0)
        audio_profile = 0xFF - has_audio;
    if (video_profile < 0)
        video_profile = 0xFF - has_video;
    avio_wb32(pb, 0x0); /* size */
    ffio_wfourcc(pb, "iods");
    avio_wb32(pb, 0);    /* version & flags */
    put_descr(pb, 0x10, 7);
    avio_wb16(pb, 0x004f);
    avio_w8(pb, 0xff);
    avio_w8(pb, 0xff);
    avio_w8(pb, audio_profile);
    avio_w8(pb, video_profile);
    avio_w8(pb, 0xff);
    return update_size(pb, pos);
}

static int mov_write_trex_tag(AVIOContext *pb, MOVTrack *track)
{
    avio_wb32(pb, 0x20); /* size */
    ffio_wfourcc(pb, "trex");
    avio_wb32(pb, 0);   /* version & flags */
    avio_wb32(pb, track->track_id); /* track ID */
    avio_wb32(pb, 1);   /* default sample description index */
    avio_wb32(pb, 0);   /* default sample duration */
    avio_wb32(pb, 0);   /* default sample size */
    avio_wb32(pb, 0);   /* default sample flags */
    return 0;
}

static int mov_write_mvex_tag(AVIOContext *pb, MOVMuxContext *mov)
{
    int64_t pos = avio_tell(pb);
    int i;
    avio_wb32(pb, 0x0); /* size */
    ffio_wfourcc(pb, "mvex");
    for (i = 0; i < mov->nb_streams; i++)
        mov_write_trex_tag(pb, &mov->tracks[i]);
    return update_size(pb, pos);
}

static int mov_write_mvhd_tag(AVIOContext *pb, MOVMuxContext *mov)
{
    int max_track_id = 1, i;
    int64_t max_track_len_temp, max_track_len = 0;
    int version;

    for (i = 0; i < mov->nb_streams; i++) {
        if (mov->tracks[i].entry > 0 && mov->tracks[i].timescale) {
            max_track_len_temp = av_rescale_rnd(mov->tracks[i].track_duration,
                                                MOV_TIMESCALE,
                                                mov->tracks[i].timescale,
                                                AV_ROUND_UP);
            if (max_track_len < max_track_len_temp)
                max_track_len = max_track_len_temp;
            if (max_track_id < mov->tracks[i].track_id)
                max_track_id = mov->tracks[i].track_id;
        }
    }

    version = max_track_len < UINT32_MAX ? 0 : 1;
    (version == 1) ? avio_wb32(pb, 120) : avio_wb32(pb, 108); /* size */
    ffio_wfourcc(pb, "mvhd");
    avio_w8(pb, version);
    avio_wb24(pb, 0); /* flags */
    if (version == 1) {
        avio_wb64(pb, mov->time);
        avio_wb64(pb, mov->time);
    } else {
        avio_wb32(pb, mov->time); /* creation time */
        avio_wb32(pb, mov->time); /* modification time */
    }
    avio_wb32(pb, MOV_TIMESCALE);
    (version == 1) ? avio_wb64(pb, max_track_len) : avio_wb32(pb, max_track_len); /* duration of longest track */

    avio_wb32(pb, 0x00010000); /* reserved (preferred rate) 1.0 = normal */
    avio_wb16(pb, 0x0100); /* reserved (preferred volume) 1.0 = normal */
    avio_wb16(pb, 0); /* reserved */
    avio_wb32(pb, 0); /* reserved */
    avio_wb32(pb, 0); /* reserved */

    /* Matrix structure */
    write_matrix(pb, 1, 0, 0, 1, 0, 0);

    avio_wb32(pb, 0); /* reserved (preview time) */
    avio_wb32(pb, 0); /* reserved (preview duration) */
    avio_wb32(pb, 0); /* reserved (poster time) */
    avio_wb32(pb, 0); /* reserved (selection time) */
    avio_wb32(pb, 0); /* reserved (selection duration) */
    avio_wb32(pb, 0); /* reserved (current time) */
    avio_wb32(pb, max_track_id + 1); /* Next track id */
    return 0x6c;
}

static int mov_write_itunes_hdlr_tag(AVIOContext *pb, MOVMuxContext *mov,
                                     AVFormatContext *s)
{
    avio_wb32(pb, 33); /* size */
    ffio_wfourcc(pb, "hdlr");
    avio_wb32(pb, 0);
    avio_wb32(pb, 0);
    ffio_wfourcc(pb, "mdir");
    ffio_wfourcc(pb, "appl");
    avio_wb32(pb, 0);
    avio_wb32(pb, 0);
    avio_w8(pb, 0);
    return 33;
}

/* helper function to write a data tag with the specified string as data */
static int mov_write_string_data_tag(AVIOContext *pb, const char *data, int lang, int long_style)
{
    if (long_style) {
        int size = 16 + strlen(data);
        avio_wb32(pb, size); /* size */
        ffio_wfourcc(pb, "data");
        avio_wb32(pb, 1);
        avio_wb32(pb, 0);
        avio_write(pb, data, strlen(data));
        return size;
    } else {
        if (!lang)
            lang = ff_mov_iso639_to_lang("und", 1);
        avio_wb16(pb, strlen(data)); /* string length */
        avio_wb16(pb, lang);
        avio_write(pb, data, strlen(data));
        return strlen(data) + 4;
    }
}

static int mov_write_string_tag(AVIOContext *pb, const char *name,
                                const char *value, int lang, int long_style)
{
    int size = 0;
    if (value && value[0]) {
        int64_t pos = avio_tell(pb);
        avio_wb32(pb, 0); /* size */
        ffio_wfourcc(pb, name);
        mov_write_string_data_tag(pb, value, lang, long_style);
        size = update_size(pb, pos);
    }
    return size;
}

static int mov_write_string_metadata(AVFormatContext *s, AVIOContext *pb,
                                     const char *name, const char *tag,
                                     int long_style)
{
    int l, lang = 0, len, len2;
    AVDictionaryEntry *t, *t2 = NULL;
    char tag2[16];

    if (!(t = av_dict_get(s->metadata, tag, NULL, 0)))
        return 0;

    len = strlen(t->key);
    snprintf(tag2, sizeof(tag2), "%s-", tag);
    while ((t2 = av_dict_get(s->metadata, tag2, t2, AV_DICT_IGNORE_SUFFIX))) {
        len2 = strlen(t2->key);
        if (len2 == len + 4 && !strcmp(t->value, t2->value)
            && (l = ff_mov_iso639_to_lang(&t2->key[len2 - 3], 1)) >= 0) {
            lang = l;
            break;
        }
    }
    return mov_write_string_tag(pb, name, t->value, lang, long_style);
}

/* iTunes bpm number */
static int mov_write_tmpo_tag(AVIOContext *pb, AVFormatContext *s)
{
    AVDictionaryEntry *t = av_dict_get(s->metadata, "tmpo", NULL, 0);
    int size = 0, tmpo = t ? atoi(t->value) : 0;
    if (tmpo) {
        size = 26;
        avio_wb32(pb, size);
        ffio_wfourcc(pb, "tmpo");
        avio_wb32(pb, size-8); /* size */
        ffio_wfourcc(pb, "data");
        avio_wb32(pb, 0x15);  //type specifier
        avio_wb32(pb, 0);
        avio_wb16(pb, tmpo);        // data
    }
    return size;
}

/* iTunes track or disc number */
static int mov_write_trkn_tag(AVIOContext *pb, MOVMuxContext *mov,
                              AVFormatContext *s, int disc)
{
    AVDictionaryEntry *t = av_dict_get(s->metadata,
                                       disc ? "disc" : "track",
                                       NULL, 0);
    int size = 0, track = t ? atoi(t->value) : 0;
    if (track) {
        int tracks = 0;
        char *slash = strchr(t->value, '/');
        if (slash)
            tracks = atoi(slash + 1);
        avio_wb32(pb, 32); /* size */
        ffio_wfourcc(pb, disc ? "disk" : "trkn");
        avio_wb32(pb, 24); /* size */
        ffio_wfourcc(pb, "data");
        avio_wb32(pb, 0);        // 8 bytes empty
        avio_wb32(pb, 0);
        avio_wb16(pb, 0);        // empty
        avio_wb16(pb, track);    // track / disc number
        avio_wb16(pb, tracks);   // total track / disc number
        avio_wb16(pb, 0);        // empty
        size = 32;
    }
    return size;
}

static int mov_write_int8_metadata(AVFormatContext *s, AVIOContext *pb,
                                   const char *name, const char *tag,
                                   int len)
{
    AVDictionaryEntry *t = NULL;
    uint8_t num;
    int size = 24 + len;

    if (len != 1 && len != 4)
        return -1;

    if (!(t = av_dict_get(s->metadata, tag, NULL, 0)))
        return 0;
    num = atoi(t->value);

    avio_wb32(pb, size);
    ffio_wfourcc(pb, name);
    avio_wb32(pb, size - 8);
    ffio_wfourcc(pb, "data");
    avio_wb32(pb, 0x15);
    avio_wb32(pb, 0);
    if (len==4) avio_wb32(pb, num);
    else        avio_w8 (pb, num);

    return size;
}

/* iTunes meta data list */
static int mov_write_ilst_tag(AVIOContext *pb, MOVMuxContext *mov,
                              AVFormatContext *s)
{
    int64_t pos = avio_tell(pb);
    avio_wb32(pb, 0); /* size */
    ffio_wfourcc(pb, "ilst");
    mov_write_string_metadata(s, pb, "\251nam", "title"    , 1);
    mov_write_string_metadata(s, pb, "\251ART", "artist"   , 1);
    mov_write_string_metadata(s, pb, "aART", "album_artist", 1);
    mov_write_string_metadata(s, pb, "\251wrt", "composer" , 1);
    mov_write_string_metadata(s, pb, "\251alb", "album"    , 1);
    mov_write_string_metadata(s, pb, "\251day", "date"     , 1);
    mov_write_string_tag(pb, "\251too", LIBAVFORMAT_IDENT, 0, 1);
    mov_write_string_metadata(s, pb, "\251cmt", "comment"  , 1);
    mov_write_string_metadata(s, pb, "\251gen", "genre"    , 1);
    mov_write_string_metadata(s, pb, "\251cpy", "copyright", 1);
    mov_write_string_metadata(s, pb, "\251grp", "grouping" , 1);
    mov_write_string_metadata(s, pb, "\251lyr", "lyrics"   , 1);
    mov_write_string_metadata(s, pb, "desc",    "description",1);
    mov_write_string_metadata(s, pb, "ldes",    "synopsis" , 1);
    mov_write_string_metadata(s, pb, "tvsh",    "show"     , 1);
    mov_write_string_metadata(s, pb, "tven",    "episode_id",1);
    mov_write_string_metadata(s, pb, "tvnn",    "network"  , 1);
    mov_write_int8_metadata  (s, pb, "tves",    "episode_sort",4);
    mov_write_int8_metadata  (s, pb, "tvsn",    "season_number",4);
    mov_write_int8_metadata  (s, pb, "stik",    "media_type",1);
    mov_write_int8_metadata  (s, pb, "hdvd",    "hd_video",  1);
    mov_write_int8_metadata  (s, pb, "pgap",    "gapless_playback",1);
    mov_write_trkn_tag(pb, mov, s, 0); // track number
    mov_write_trkn_tag(pb, mov, s, 1); // disc number
    mov_write_tmpo_tag(pb, s);
    return update_size(pb, pos);
}

/* iTunes meta data tag */
static int mov_write_meta_tag(AVIOContext *pb, MOVMuxContext *mov,
                              AVFormatContext *s)
{
    int size = 0;
    int64_t pos = avio_tell(pb);
    avio_wb32(pb, 0); /* size */
    ffio_wfourcc(pb, "meta");
    avio_wb32(pb, 0);
    mov_write_itunes_hdlr_tag(pb, mov, s);
    mov_write_ilst_tag(pb, mov, s);
    size = update_size(pb, pos);
    return size;
}

static int utf8len(const uint8_t *b)
{
    int len = 0;
    int val;
    while (*b) {
        GET_UTF8(val, *b++, return -1;)
        len++;
    }
    return len;
}

static int ascii_to_wc(AVIOContext *pb, const uint8_t *b)
{
    int val;
    while (*b) {
        GET_UTF8(val, *b++, return -1;)
        avio_wb16(pb, val);
    }
    avio_wb16(pb, 0x00);
    return 0;
}

static uint16_t language_code(const char *str)
{
    return (((str[0] - 0x60) & 0x1F) << 10) +
           (((str[1] - 0x60) & 0x1F) <<  5) +
           (( str[2] - 0x60) & 0x1F);
}

static int mov_write_3gp_udta_tag(AVIOContext *pb, AVFormatContext *s,
                                  const char *tag, const char *str)
{
    int64_t pos = avio_tell(pb);
    AVDictionaryEntry *t = av_dict_get(s->metadata, str, NULL, 0);
    if (!t || !utf8len(t->value))
        return 0;
    avio_wb32(pb, 0);   /* size */
    ffio_wfourcc(pb, tag); /* type */
    avio_wb32(pb, 0);   /* version + flags */
    if (!strcmp(tag, "yrrc"))
        avio_wb16(pb, atoi(t->value));
    else {
        avio_wb16(pb, language_code("eng")); /* language */
        avio_write(pb, t->value, strlen(t->value) + 1); /* UTF8 string value */
        if (!strcmp(tag, "albm") &&
            (t = av_dict_get(s->metadata, "track", NULL, 0)))
            avio_w8(pb, atoi(t->value));
    }
    return update_size(pb, pos);
}

static int mov_write_chpl_tag(AVIOContext *pb, AVFormatContext *s)
{
    int64_t pos = avio_tell(pb);
    int i, nb_chapters = FFMIN(s->nb_chapters, 255);

    avio_wb32(pb, 0);            // size
    ffio_wfourcc(pb, "chpl");
    avio_wb32(pb, 0x01000000);   // version + flags
    avio_wb32(pb, 0);            // unknown
    avio_w8(pb, nb_chapters);

    for (i = 0; i < nb_chapters; i++) {
        AVChapter *c = s->chapters[i];
        AVDictionaryEntry *t;
        avio_wb64(pb, av_rescale_q(c->start, c->time_base, (AVRational){1,10000000}));

        if ((t = av_dict_get(c->metadata, "title", NULL, 0))) {
            int len = FFMIN(strlen(t->value), 255);
            avio_w8(pb, len);
            avio_write(pb, t->value, len);
        } else
            avio_w8(pb, 0);
    }
    return update_size(pb, pos);
}

static int mov_write_udta_tag(AVIOContext *pb, MOVMuxContext *mov,
                              AVFormatContext *s)
{
    AVIOContext *pb_buf;
    int i, ret, size;
    uint8_t *buf;

    for (i = 0; i < s->nb_streams; i++)
        if (mov->tracks[i].enc->flags & CODEC_FLAG_BITEXACT) {
            return 0;
        }

    ret = avio_open_dyn_buf(&pb_buf);
    if (ret < 0)
        return ret;

    if (mov->mode & MODE_3GP) {
        mov_write_3gp_udta_tag(pb_buf, s, "perf", "artist");
        mov_write_3gp_udta_tag(pb_buf, s, "titl", "title");
        mov_write_3gp_udta_tag(pb_buf, s, "auth", "author");
        mov_write_3gp_udta_tag(pb_buf, s, "gnre", "genre");
        mov_write_3gp_udta_tag(pb_buf, s, "dscp", "comment");
        mov_write_3gp_udta_tag(pb_buf, s, "albm", "album");
        mov_write_3gp_udta_tag(pb_buf, s, "cprt", "copyright");
        mov_write_3gp_udta_tag(pb_buf, s, "yrrc", "date");
    } else if (mov->mode == MODE_MOV) { // the title field breaks gtkpod with mp4 and my suspicion is that stuff is not valid in mp4
        mov_write_string_metadata(s, pb_buf, "\251ART", "artist",      0);
        mov_write_string_metadata(s, pb_buf, "\251nam", "title",       0);
        mov_write_string_metadata(s, pb_buf, "\251aut", "author",      0);
        mov_write_string_metadata(s, pb_buf, "\251alb", "album",       0);
        mov_write_string_metadata(s, pb_buf, "\251day", "date",        0);
        mov_write_string_metadata(s, pb_buf, "\251swr", "encoder",     0);
        // currently ignored by mov.c
        mov_write_string_metadata(s, pb_buf, "\251des", "comment",     0);
        // add support for libquicktime, this atom is also actually read by mov.c
        mov_write_string_metadata(s, pb_buf, "\251cmt", "comment",     0);
        mov_write_string_metadata(s, pb_buf, "\251gen", "genre",       0);
        mov_write_string_metadata(s, pb_buf, "\251cpy", "copyright",   0);
    } else {
        /* iTunes meta data */
        mov_write_meta_tag(pb_buf, mov, s);
    }

    if (s->nb_chapters)
        mov_write_chpl_tag(pb_buf, s);

    if ((size = avio_close_dyn_buf(pb_buf, &buf)) > 0) {
        avio_wb32(pb, size + 8);
        ffio_wfourcc(pb, "udta");
        avio_write(pb, buf, size);
    }
    av_free(buf);

    return 0;
}

static void mov_write_psp_udta_tag(AVIOContext *pb,
                                   const char *str, const char *lang, int type)
{
    int len = utf8len(str) + 1;
    if (len <= 0)
        return;
    avio_wb16(pb, len * 2 + 10);        /* size */
    avio_wb32(pb, type);                /* type */
    avio_wb16(pb, language_code(lang)); /* language */
    avio_wb16(pb, 0x01);                /* ? */
    ascii_to_wc(pb, str);
}

static int mov_write_uuidusmt_tag(AVIOContext *pb, AVFormatContext *s)
{
    AVDictionaryEntry *title = av_dict_get(s->metadata, "title", NULL, 0);
    int64_t pos, pos2;

    if (title) {
        pos = avio_tell(pb);
        avio_wb32(pb, 0); /* size placeholder*/
        ffio_wfourcc(pb, "uuid");
        ffio_wfourcc(pb, "USMT");
        avio_wb32(pb, 0x21d24fce); /* 96 bit UUID */
        avio_wb32(pb, 0xbb88695c);
        avio_wb32(pb, 0xfac9c740);

        pos2 = avio_tell(pb);
        avio_wb32(pb, 0); /* size placeholder*/
        ffio_wfourcc(pb, "MTDT");
        avio_wb16(pb, 4);

        // ?
        avio_wb16(pb, 0x0C);                 /* size */
        avio_wb32(pb, 0x0B);                 /* type */
        avio_wb16(pb, language_code("und")); /* language */
        avio_wb16(pb, 0x0);                  /* ? */
        avio_wb16(pb, 0x021C);               /* data */

        mov_write_psp_udta_tag(pb, LIBAVCODEC_IDENT,      "eng", 0x04);
        mov_write_psp_udta_tag(pb, title->value,          "eng", 0x01);
        mov_write_psp_udta_tag(pb, "2006/04/01 11:11:11", "und", 0x03);

        update_size(pb, pos2);
        return update_size(pb, pos);
    }

    return 0;
}

static void build_chunks(MOVTrack *trk)
{
    int i;
    MOVIentry *chunk = &trk->cluster[0];
    uint64_t chunkSize = chunk->size;
    chunk->chunkNum = 1;
    if (trk->chunkCount)
        return;
    trk->chunkCount = 1;
    for (i = 1; i<trk->entry; i++){
        if (chunk->pos + chunkSize == trk->cluster[i].pos &&
            chunkSize + trk->cluster[i].size < (1<<20)){
            chunkSize             += trk->cluster[i].size;
            chunk->samples_in_chunk += trk->cluster[i].entries;
        } else {
            trk->cluster[i].chunkNum = chunk->chunkNum+1;
            chunk=&trk->cluster[i];
            chunkSize = chunk->size;
            trk->chunkCount++;
        }
    }
}

static int mov_write_moov_tag(AVIOContext *pb, MOVMuxContext *mov,
                              AVFormatContext *s)
{
    int i;
    int64_t pos = avio_tell(pb);
    avio_wb32(pb, 0); /* size placeholder*/
    ffio_wfourcc(pb, "moov");

    for (i = 0; i < mov->nb_streams; i++) {
        if (mov->tracks[i].entry <= 0 && !(mov->flags & FF_MOV_FLAG_FRAGMENT))
            continue;

        mov->tracks[i].time     = mov->time;
        mov->tracks[i].track_id = i + 1;

        if (mov->tracks[i].entry)
            build_chunks(&mov->tracks[i]);
    }

    if (mov->chapter_track)
        for (i = 0; i < s->nb_streams; i++) {
            mov->tracks[i].tref_tag = MKTAG('c','h','a','p');
            mov->tracks[i].tref_id  = mov->tracks[mov->chapter_track].track_id;
        }
    for (i = 0; i < mov->nb_streams; i++) {
        if (mov->tracks[i].tag == MKTAG('r','t','p',' ')) {
            mov->tracks[i].tref_tag = MKTAG('h','i','n','t');
            mov->tracks[i].tref_id =
                mov->tracks[mov->tracks[i].src_track].track_id;
        }
    }
    for (i = 0; i < mov->nb_streams; i++) {
        if (mov->tracks[i].tag == MKTAG('t','m','c','d')) {
            int src_trk = mov->tracks[i].src_track;
            mov->tracks[src_trk].tref_tag = mov->tracks[i].tag;
            mov->tracks[src_trk].tref_id  = mov->tracks[i].track_id;
            mov->tracks[i].track_duration = mov->tracks[src_trk].track_duration;
        }
    }

    mov_write_mvhd_tag(pb, mov);
    if (mov->mode != MODE_MOV && !mov->iods_skip)
        mov_write_iods_tag(pb, mov);
    for (i = 0; i < mov->nb_streams; i++) {
        if (mov->tracks[i].entry > 0 || mov->flags & FF_MOV_FLAG_FRAGMENT) {
            mov_write_trak_tag(pb, mov, &(mov->tracks[i]), i < s->nb_streams ? s->streams[i] : NULL);
        }
    }
    if (mov->flags & FF_MOV_FLAG_FRAGMENT)
        mov_write_mvex_tag(pb, mov); /* QuickTime requires trak to precede this */

    if (mov->mode == MODE_PSP)
        mov_write_uuidusmt_tag(pb, s);
    else
        mov_write_udta_tag(pb, mov, s);

    return update_size(pb, pos);
}

static void param_write_int(AVIOContext *pb, const char *name, int value)
{
    avio_printf(pb, "<param name=\"%s\" value=\"%d\" valuetype=\"data\"/>\n", name, value);
}

static void param_write_string(AVIOContext *pb, const char *name, const char *value)
{
    avio_printf(pb, "<param name=\"%s\" value=\"%s\" valuetype=\"data\"/>\n", name, value);
}

static void param_write_hex(AVIOContext *pb, const char *name, const uint8_t *value, int len)
{
    char buf[150];
    len = FFMIN(sizeof(buf) / 2 - 1, len);
    ff_data_to_hex(buf, value, len, 0);
    buf[2 * len] = '\0';
    avio_printf(pb, "<param name=\"%s\" value=\"%s\" valuetype=\"data\"/>\n", name, buf);
}

static int mov_write_isml_manifest(AVIOContext *pb, MOVMuxContext *mov)
{
    int64_t pos = avio_tell(pb);
    int i;
    static const uint8_t uuid[] = {
        0xa5, 0xd4, 0x0b, 0x30, 0xe8, 0x14, 0x11, 0xdd,
        0xba, 0x2f, 0x08, 0x00, 0x20, 0x0c, 0x9a, 0x66
    };

    avio_wb32(pb, 0);
    ffio_wfourcc(pb, "uuid");
    avio_write(pb, uuid, sizeof(uuid));
    avio_wb32(pb, 0);

    avio_printf(pb, "<?xml version=\"1.0\" encoding=\"utf-8\"?>\n");
    avio_printf(pb, "<smil xmlns=\"http://www.w3.org/2001/SMIL20/Language\">\n");
    avio_printf(pb, "<head>\n");
    avio_printf(pb, "<meta name=\"creator\" content=\"%s\" />\n",
                    LIBAVFORMAT_IDENT);
    avio_printf(pb, "</head>\n");
    avio_printf(pb, "<body>\n");
    avio_printf(pb, "<switch>\n");
    for (i = 0; i < mov->nb_streams; i++) {
        MOVTrack *track = &mov->tracks[i];
        const char *type;
        /* track->track_id is initialized in write_moov, and thus isn't known
         * here yet */
        int track_id = i + 1;

        if (track->enc->codec_type == AVMEDIA_TYPE_VIDEO) {
            type = "video";
        } else if (track->enc->codec_type == AVMEDIA_TYPE_AUDIO) {
            type = "audio";
        } else {
            continue;
        }
        avio_printf(pb, "<%s systemBitrate=\"%d\">\n", type,
                                                       track->enc->bit_rate);
        param_write_int(pb, "systemBitrate", track->enc->bit_rate);
        param_write_int(pb, "trackID", track_id);
        if (track->enc->codec_type == AVMEDIA_TYPE_VIDEO) {
            if (track->enc->codec_id == AV_CODEC_ID_H264) {
                uint8_t *ptr;
                int size = track->enc->extradata_size;
                if (!ff_avc_write_annexb_extradata(track->enc->extradata, &ptr,
                                                   &size)) {
                    param_write_hex(pb, "CodecPrivateData",
                                    ptr ? ptr : track->enc->extradata,
                                    size);
                    av_free(ptr);
                }
                param_write_string(pb, "FourCC", "H264");
            } else if (track->enc->codec_id == AV_CODEC_ID_VC1) {
                param_write_string(pb, "FourCC", "WVC1");
                param_write_hex(pb, "CodecPrivateData", track->enc->extradata,
                                track->enc->extradata_size);
            }
            param_write_int(pb, "MaxWidth", track->enc->width);
            param_write_int(pb, "MaxHeight", track->enc->height);
            param_write_int(pb, "DisplayWidth", track->enc->width);
            param_write_int(pb, "DisplayHeight", track->enc->height);
        } else {
            if (track->enc->codec_id == AV_CODEC_ID_AAC) {
                param_write_string(pb, "FourCC", "AACL");
            } else if (track->enc->codec_id == AV_CODEC_ID_WMAPRO) {
                param_write_string(pb, "FourCC", "WMAP");
            }
            param_write_hex(pb, "CodecPrivateData", track->enc->extradata,
                            track->enc->extradata_size);
            param_write_int(pb, "AudioTag", ff_codec_get_tag(ff_codec_wav_tags,
                                                             track->enc->codec_id));
            param_write_int(pb, "Channels", track->enc->channels);
            param_write_int(pb, "SamplingRate", track->enc->sample_rate);
            param_write_int(pb, "BitsPerSample", 16);
            param_write_int(pb, "PacketSize", track->enc->block_align ?
                                              track->enc->block_align : 4);
        }
        avio_printf(pb, "</%s>\n", type);
    }
    avio_printf(pb, "</switch>\n");
    avio_printf(pb, "</body>\n");
    avio_printf(pb, "</smil>\n");

    return update_size(pb, pos);
}

static int mov_write_mfhd_tag(AVIOContext *pb, MOVMuxContext *mov)
{
    avio_wb32(pb, 16);
    ffio_wfourcc(pb, "mfhd");
    avio_wb32(pb, 0);
    avio_wb32(pb, mov->fragments);
    return 0;
}

static int mov_write_tfhd_tag(AVIOContext *pb, MOVTrack *track,
                              int64_t moof_offset)
{
    int64_t pos = avio_tell(pb);
    uint32_t flags = MOV_TFHD_DEFAULT_SIZE | MOV_TFHD_DEFAULT_DURATION |
                     MOV_TFHD_BASE_DATA_OFFSET;
    if (!track->entry) {
        flags |= MOV_TFHD_DURATION_IS_EMPTY;
    } else {
        flags |= MOV_TFHD_DEFAULT_FLAGS;
    }

    /* Don't set a default sample size, the silverlight player refuses
     * to play files with that set. Don't set a default sample duration,
     * WMP freaks out if it is set. Don't set a base data offset, PIFF
     * file format says it MUST NOT be set. */
    if (track->mode == MODE_ISM)
        flags &= ~(MOV_TFHD_DEFAULT_SIZE | MOV_TFHD_DEFAULT_DURATION |
                   MOV_TFHD_BASE_DATA_OFFSET);

    avio_wb32(pb, 0); /* size placeholder */
    ffio_wfourcc(pb, "tfhd");
    avio_w8(pb, 0); /* version */
    avio_wb24(pb, flags);

    avio_wb32(pb, track->track_id); /* track-id */
    if (flags & MOV_TFHD_BASE_DATA_OFFSET)
        avio_wb64(pb, moof_offset);
    if (flags & MOV_TFHD_DEFAULT_DURATION) {
        track->default_duration = get_cluster_duration(track, 0);
        avio_wb32(pb, track->default_duration);
    }
    if (flags & MOV_TFHD_DEFAULT_SIZE) {
        track->default_size = track->entry ? track->cluster[0].size : 1;
        avio_wb32(pb, track->default_size);
    } else
        track->default_size = -1;

    if (flags & MOV_TFHD_DEFAULT_FLAGS) {
        track->default_sample_flags =
            track->enc->codec_type == AVMEDIA_TYPE_VIDEO ?
            (MOV_FRAG_SAMPLE_FLAG_DEPENDS_YES | MOV_FRAG_SAMPLE_FLAG_IS_NON_SYNC) :
            MOV_FRAG_SAMPLE_FLAG_DEPENDS_NO;
        avio_wb32(pb, track->default_sample_flags);
    }

    return update_size(pb, pos);
}

static uint32_t get_sample_flags(MOVTrack *track, MOVIentry *entry)
{
    return entry->flags & MOV_SYNC_SAMPLE ? MOV_FRAG_SAMPLE_FLAG_DEPENDS_NO :
           (MOV_FRAG_SAMPLE_FLAG_DEPENDS_YES | MOV_FRAG_SAMPLE_FLAG_IS_NON_SYNC);
}

static int mov_write_trun_tag(AVIOContext *pb, MOVTrack *track)
{
    int64_t pos = avio_tell(pb);
    uint32_t flags = MOV_TRUN_DATA_OFFSET;
    int i;

    for (i = 0; i < track->entry; i++) {
        if (get_cluster_duration(track, i) != track->default_duration)
            flags |= MOV_TRUN_SAMPLE_DURATION;
        if (track->cluster[i].size != track->default_size)
            flags |= MOV_TRUN_SAMPLE_SIZE;
        if (i > 0 && get_sample_flags(track, &track->cluster[i]) != track->default_sample_flags)
            flags |= MOV_TRUN_SAMPLE_FLAGS;
    }
    if (!(flags & MOV_TRUN_SAMPLE_FLAGS))
        flags |= MOV_TRUN_FIRST_SAMPLE_FLAGS;
    if (track->flags & MOV_TRACK_CTTS)
        flags |= MOV_TRUN_SAMPLE_CTS;

    avio_wb32(pb, 0); /* size placeholder */
    ffio_wfourcc(pb, "trun");
    avio_w8(pb, 0); /* version */
    avio_wb24(pb, flags);

    avio_wb32(pb, track->entry); /* sample count */
    track->moof_size_offset = avio_tell(pb);
    avio_wb32(pb, 0); /* data offset */
    if (flags & MOV_TRUN_FIRST_SAMPLE_FLAGS)
        avio_wb32(pb, get_sample_flags(track, &track->cluster[0]));

    for (i = 0; i < track->entry; i++) {
        if (flags & MOV_TRUN_SAMPLE_DURATION)
            avio_wb32(pb, get_cluster_duration(track, i));
        if (flags & MOV_TRUN_SAMPLE_SIZE)
            avio_wb32(pb, track->cluster[i].size);
        if (flags & MOV_TRUN_SAMPLE_FLAGS)
            avio_wb32(pb, get_sample_flags(track, &track->cluster[i]));
        if (flags & MOV_TRUN_SAMPLE_CTS)
            avio_wb32(pb, track->cluster[i].cts);
    }

    return update_size(pb, pos);
}

static int mov_write_tfxd_tag(AVIOContext *pb, MOVTrack *track)
{
    int64_t pos = avio_tell(pb);
    static const uint8_t uuid[] = {
        0x6d, 0x1d, 0x9b, 0x05, 0x42, 0xd5, 0x44, 0xe6,
        0x80, 0xe2, 0x14, 0x1d, 0xaf, 0xf7, 0x57, 0xb2
    };

    avio_wb32(pb, 0); /* size placeholder */
    ffio_wfourcc(pb, "uuid");
    avio_write(pb, uuid, sizeof(uuid));
    avio_w8(pb, 1);
    avio_wb24(pb, 0);
    avio_wb64(pb, track->frag_start);
    avio_wb64(pb, track->start_dts + track->track_duration -
                  track->cluster[0].dts);

    return update_size(pb, pos);
}

static int mov_write_tfrf_tag(AVIOContext *pb, MOVMuxContext *mov,
                              MOVTrack *track, int entry)
{
    int n = track->nb_frag_info - 1 - entry, i;
    int size = 8 + 16 + 4 + 1 + 16*n;
    static const uint8_t uuid[] = {
        0xd4, 0x80, 0x7e, 0xf2, 0xca, 0x39, 0x46, 0x95,
        0x8e, 0x54, 0x26, 0xcb, 0x9e, 0x46, 0xa7, 0x9f
    };

    if (entry < 0)
        return 0;

    avio_seek(pb, track->frag_info[entry].tfrf_offset, SEEK_SET);
    avio_wb32(pb, size);
    ffio_wfourcc(pb, "uuid");
    avio_write(pb, uuid, sizeof(uuid));
    avio_w8(pb, 1);
    avio_wb24(pb, 0);
    avio_w8(pb, n);
    for (i = 0; i < n; i++) {
        int index = entry + 1 + i;
        avio_wb64(pb, track->frag_info[index].time);
        avio_wb64(pb, track->frag_info[index].duration);
    }
    if (n < mov->ism_lookahead) {
        int free_size = 16 * (mov->ism_lookahead - n);
        avio_wb32(pb, free_size);
        ffio_wfourcc(pb, "free");
        ffio_fill(pb, 0, free_size - 8);
    }

    return 0;
}

static int mov_write_tfrf_tags(AVIOContext *pb, MOVMuxContext *mov,
                               MOVTrack *track)
{
    int64_t pos = avio_tell(pb);
    int i;
    for (i = 0; i < mov->ism_lookahead; i++) {
        /* Update the tfrf tag for the last ism_lookahead fragments,
         * nb_frag_info - 1 is the next fragment to be written. */
        mov_write_tfrf_tag(pb, mov, track, track->nb_frag_info - 2 - i);
    }
    avio_seek(pb, pos, SEEK_SET);
    return 0;
}

static int mov_write_traf_tag(AVIOContext *pb, MOVMuxContext *mov,
                              MOVTrack *track, int64_t moof_offset)
{
    int64_t pos = avio_tell(pb);
    avio_wb32(pb, 0); /* size placeholder */
    ffio_wfourcc(pb, "traf");

    mov_write_tfhd_tag(pb, track, moof_offset);
    mov_write_trun_tag(pb, track);
    if (mov->mode == MODE_ISM) {
        mov_write_tfxd_tag(pb, track);

        if (mov->ism_lookahead) {
            int i, size = 16 + 4 + 1 + 16 * mov->ism_lookahead;

            track->tfrf_offset = avio_tell(pb);
            avio_wb32(pb, 8 + size);
            ffio_wfourcc(pb, "free");
            for (i = 0; i < size; i++)
                avio_w8(pb, 0);
        }
    }

    return update_size(pb, pos);
}

static int mov_write_moof_tag(AVIOContext *pb, MOVMuxContext *mov, int tracks)
{
    int64_t pos = avio_tell(pb), end;
    int i, moof_size;

    avio_wb32(pb, 0); /* size placeholder */
    ffio_wfourcc(pb, "moof");

    mov_write_mfhd_tag(pb, mov);
    for (i = 0; i < mov->nb_streams; i++) {
        MOVTrack *track = &mov->tracks[i];
        if (tracks >= 0 && i != tracks)
            continue;
        if (!track->entry)
            continue;
        mov_write_traf_tag(pb, mov, track, pos);
    }

    end = avio_tell(pb);
    moof_size = end - pos;
    for (i = 0; i < mov->nb_streams; i++) {
        MOVTrack *track = &mov->tracks[i];
        if (tracks >= 0 && i != tracks)
            continue;
        if (!track->entry)
            continue;
        avio_seek(pb, mov->tracks[i].moof_size_offset, SEEK_SET);
        avio_wb32(pb, moof_size + 8 + mov->tracks[i].data_offset);
    }
    avio_seek(pb, end, SEEK_SET);

    return update_size(pb, pos);
}

static int mov_write_tfra_tag(AVIOContext *pb, MOVTrack *track)
{
    int64_t pos = avio_tell(pb);
    int i;

    avio_wb32(pb, 0); /* size placeholder */
    ffio_wfourcc(pb, "tfra");
    avio_w8(pb, 1); /* version */
    avio_wb24(pb, 0);

    avio_wb32(pb, track->track_id);
    avio_wb32(pb, 0); /* length of traf/trun/sample num */
    avio_wb32(pb, track->nb_frag_info);
    for (i = 0; i < track->nb_frag_info; i++) {
        avio_wb64(pb, track->frag_info[i].time);
        avio_wb64(pb, track->frag_info[i].offset);
        avio_w8(pb, 1); /* traf number */
        avio_w8(pb, 1); /* trun number */
        avio_w8(pb, 1); /* sample number */
    }

    return update_size(pb, pos);
}

static int mov_write_mfra_tag(AVIOContext *pb, MOVMuxContext *mov)
{
    int64_t pos = avio_tell(pb);
    int i;

    avio_wb32(pb, 0); /* size placeholder */
    ffio_wfourcc(pb, "mfra");
    /* An empty mfra atom is enough to indicate to the publishing point that
     * the stream has ended. */
    if (mov->flags & FF_MOV_FLAG_ISML)
        return update_size(pb, pos);

    for (i = 0; i < mov->nb_streams; i++) {
        MOVTrack *track = &mov->tracks[i];
        if (track->nb_frag_info)
            mov_write_tfra_tag(pb, track);
    }

    avio_wb32(pb, 16);
    ffio_wfourcc(pb, "mfro");
    avio_wb32(pb, 0); /* version + flags */
    avio_wb32(pb, avio_tell(pb) + 4 - pos);

    return update_size(pb, pos);
}

static int mov_write_mdat_tag(AVIOContext *pb, MOVMuxContext *mov)
{
    avio_wb32(pb, 8);    // placeholder for extended size field (64 bit)
    ffio_wfourcc(pb, mov->mode == MODE_MOV ? "wide" : "free");

    mov->mdat_pos = avio_tell(pb);
    avio_wb32(pb, 0); /* size placeholder*/
    ffio_wfourcc(pb, "mdat");
    return 0;
}

/* TODO: This needs to be more general */
static int mov_write_ftyp_tag(AVIOContext *pb, AVFormatContext *s)
{
    MOVMuxContext *mov = s->priv_data;
    int64_t pos = avio_tell(pb);
    int has_h264 = 0, has_video = 0;
    int minor = 0x200;
    int i;

    for (i = 0; i < s->nb_streams; i++) {
        AVStream *st = s->streams[i];
        if (st->codec->codec_type == AVMEDIA_TYPE_VIDEO)
            has_video = 1;
        if (st->codec->codec_id == AV_CODEC_ID_H264)
            has_h264 = 1;
    }

    avio_wb32(pb, 0); /* size */
    ffio_wfourcc(pb, "ftyp");

    if (mov->mode == MODE_3GP) {
        ffio_wfourcc(pb, has_h264 ? "3gp6"  : "3gp4");
        minor =     has_h264 ?   0x100 :   0x200;
    } else if (mov->mode & MODE_3G2) {
        ffio_wfourcc(pb, has_h264 ? "3g2b"  : "3g2a");
        minor =     has_h264 ? 0x20000 : 0x10000;
    } else if (mov->mode == MODE_PSP)
        ffio_wfourcc(pb, "MSNV");
    else if (mov->mode == MODE_MP4)
        ffio_wfourcc(pb, "isom");
    else if (mov->mode == MODE_IPOD)
        ffio_wfourcc(pb, has_video ? "M4V ":"M4A ");
    else if (mov->mode == MODE_ISM)
        ffio_wfourcc(pb, "isml");
    else if (mov->mode == MODE_F4V)
        ffio_wfourcc(pb, "f4v ");
    else
        ffio_wfourcc(pb, "qt  ");

    avio_wb32(pb, minor);

    if (mov->mode == MODE_MOV)
        ffio_wfourcc(pb, "qt  ");
    else if (mov->mode == MODE_ISM) {
        ffio_wfourcc(pb, "piff");
        ffio_wfourcc(pb, "iso2");
    } else {
        ffio_wfourcc(pb, "isom");
        ffio_wfourcc(pb, "iso2");
        if (has_h264)
            ffio_wfourcc(pb, "avc1");
    }

    if (mov->mode == MODE_3GP)
        ffio_wfourcc(pb, has_h264 ? "3gp6":"3gp4");
    else if (mov->mode & MODE_3G2)
        ffio_wfourcc(pb, has_h264 ? "3g2b":"3g2a");
    else if (mov->mode == MODE_PSP)
        ffio_wfourcc(pb, "MSNV");
    else if (mov->mode == MODE_MP4)
        ffio_wfourcc(pb, "mp41");
    return update_size(pb, pos);
}

static void mov_write_uuidprof_tag(AVIOContext *pb, AVFormatContext *s)
{
    AVCodecContext *video_codec = s->streams[0]->codec;
    AVCodecContext *audio_codec = s->streams[1]->codec;
    int audio_rate = audio_codec->sample_rate;
    int frame_rate = ((video_codec->time_base.den) * (0x10000)) / (video_codec->time_base.num);
    int audio_kbitrate = audio_codec->bit_rate / 1000;
    int video_kbitrate = FFMIN(video_codec->bit_rate / 1000, 800 - audio_kbitrate);

    avio_wb32(pb, 0x94); /* size */
    ffio_wfourcc(pb, "uuid");
    ffio_wfourcc(pb, "PROF");

    avio_wb32(pb, 0x21d24fce); /* 96 bit UUID */
    avio_wb32(pb, 0xbb88695c);
    avio_wb32(pb, 0xfac9c740);

    avio_wb32(pb, 0x0);  /* ? */
    avio_wb32(pb, 0x3);  /* 3 sections ? */

    avio_wb32(pb, 0x14); /* size */
    ffio_wfourcc(pb, "FPRF");
    avio_wb32(pb, 0x0);  /* ? */
    avio_wb32(pb, 0x0);  /* ? */
    avio_wb32(pb, 0x0);  /* ? */

    avio_wb32(pb, 0x2c);  /* size */
    ffio_wfourcc(pb, "APRF"); /* audio */
    avio_wb32(pb, 0x0);
    avio_wb32(pb, 0x2);   /* TrackID */
    ffio_wfourcc(pb, "mp4a");
    avio_wb32(pb, 0x20f);
    avio_wb32(pb, 0x0);
    avio_wb32(pb, audio_kbitrate);
    avio_wb32(pb, audio_kbitrate);
    avio_wb32(pb, audio_rate);
    avio_wb32(pb, audio_codec->channels);

    avio_wb32(pb, 0x34);  /* size */
    ffio_wfourcc(pb, "VPRF");   /* video */
    avio_wb32(pb, 0x0);
    avio_wb32(pb, 0x1);    /* TrackID */
    if (video_codec->codec_id == AV_CODEC_ID_H264) {
        ffio_wfourcc(pb, "avc1");
        avio_wb16(pb, 0x014D);
        avio_wb16(pb, 0x0015);
    } else {
        ffio_wfourcc(pb, "mp4v");
        avio_wb16(pb, 0x0000);
        avio_wb16(pb, 0x0103);
    }
    avio_wb32(pb, 0x0);
    avio_wb32(pb, video_kbitrate);
    avio_wb32(pb, video_kbitrate);
    avio_wb32(pb, frame_rate);
    avio_wb32(pb, frame_rate);
    avio_wb16(pb, video_codec->width);
    avio_wb16(pb, video_codec->height);
    avio_wb32(pb, 0x010001); /* ? */
}

static int mov_parse_mpeg2_frame(AVPacket *pkt, uint32_t *flags)
{
    uint32_t c = -1;
    int i, closed_gop = 0;

    for (i = 0; i < pkt->size - 4; i++) {
        c = (c << 8) + pkt->data[i];
        if (c == 0x1b8) { // gop
            closed_gop = pkt->data[i + 4] >> 6 & 0x01;
        } else if (c == 0x100) { // pic
            int temp_ref = (pkt->data[i + 1] << 2) | (pkt->data[i + 2] >> 6);
            if (!temp_ref || closed_gop) // I picture is not reordered
                *flags = MOV_SYNC_SAMPLE;
            else
                *flags = MOV_PARTIAL_SYNC_SAMPLE;
            break;
        }
    }
    return 0;
}

static void mov_parse_vc1_frame(AVPacket *pkt, MOVTrack *trk, int fragment)
{
    const uint8_t *start, *next, *end = pkt->data + pkt->size;
    int seq = 0, entry = 0;
    int key = pkt->flags & AV_PKT_FLAG_KEY;
    start = find_next_marker(pkt->data, end);
    for (next = start; next < end; start = next) {
        next = find_next_marker(start + 4, end);
        switch (AV_RB32(start)) {
        case VC1_CODE_SEQHDR:
            seq = 1;
            break;
        case VC1_CODE_ENTRYPOINT:
            entry = 1;
            break;
        case VC1_CODE_SLICE:
            trk->vc1_info.slices = 1;
            break;
        }
    }
    if (!trk->entry && !fragment) {
        /* First packet in first fragment */
        trk->vc1_info.first_packet_seq   = seq;
        trk->vc1_info.first_packet_entry = entry;
    } else if ((seq && !trk->vc1_info.packet_seq) ||
               (entry && !trk->vc1_info.packet_entry)) {
        int i;
        for (i = 0; i < trk->entry; i++)
            trk->cluster[i].flags &= ~MOV_SYNC_SAMPLE;
        trk->has_keyframes = 0;
        if (seq)
            trk->vc1_info.packet_seq = 1;
        if (entry)
            trk->vc1_info.packet_entry = 1;
        if (!fragment) {
            /* First fragment */
            if ((!seq   || trk->vc1_info.first_packet_seq) &&
                (!entry || trk->vc1_info.first_packet_entry)) {
                /* First packet had the same headers as this one, readd the
                 * sync sample flag. */
                trk->cluster[0].flags |= MOV_SYNC_SAMPLE;
                trk->has_keyframes = 1;
            }
        }
    }
    if (trk->vc1_info.packet_seq && trk->vc1_info.packet_entry)
        key = seq && entry;
    else if (trk->vc1_info.packet_seq)
        key = seq;
    else if (trk->vc1_info.packet_entry)
        key = entry;
    if (key) {
        trk->cluster[trk->entry].flags |= MOV_SYNC_SAMPLE;
        trk->has_keyframes++;
    }
}

static int mov_flush_fragment(AVFormatContext *s)
{
    MOVMuxContext *mov = s->priv_data;
    int i, first_track = -1;
    int64_t mdat_size = 0;

    if (!(mov->flags & FF_MOV_FLAG_FRAGMENT))
        return 0;

    if (!(mov->flags & FF_MOV_FLAG_EMPTY_MOOV) && mov->fragments == 0) {
        int64_t pos = avio_tell(s->pb);
        uint8_t *buf;
        int buf_size, moov_size;

        for (i = 0; i < mov->nb_streams; i++)
            if (!mov->tracks[i].entry)
                break;
        /* Don't write the initial moov unless all tracks have data */
        if (i < mov->nb_streams)
            return 0;

        moov_size = get_moov_size(s);
        for (i = 0; i < mov->nb_streams; i++)
            mov->tracks[i].data_offset = pos + moov_size + 8;

        mov_write_moov_tag(s->pb, mov, s);

        buf_size = avio_close_dyn_buf(mov->mdat_buf, &buf);
        mov->mdat_buf = NULL;
        avio_wb32(s->pb, buf_size + 8);
        ffio_wfourcc(s->pb, "mdat");
        avio_write(s->pb, buf, buf_size);
        av_free(buf);

        mov->fragments++;
        mov->mdat_size = 0;
        for (i = 0; i < mov->nb_streams; i++) {
            if (mov->tracks[i].entry)
                mov->tracks[i].frag_start += mov->tracks[i].start_dts +
                                             mov->tracks[i].track_duration -
                                             mov->tracks[i].cluster[0].dts;
            mov->tracks[i].entry = 0;
        }
        avio_flush(s->pb);
        return 0;
    }

    for (i = 0; i < mov->nb_streams; i++) {
        MOVTrack *track = &mov->tracks[i];
        if (mov->flags & FF_MOV_FLAG_SEPARATE_MOOF)
            track->data_offset = 0;
        else
            track->data_offset = mdat_size;
        if (!track->mdat_buf)
            continue;
        mdat_size += avio_tell(track->mdat_buf);
        if (first_track < 0)
            first_track = i;
    }

    if (!mdat_size)
        return 0;

    for (i = 0; i < mov->nb_streams; i++) {
        MOVTrack *track = &mov->tracks[i];
        int buf_size, write_moof = 1, moof_tracks = -1;
        uint8_t *buf;
        int64_t duration = 0;

        if (track->entry)
            duration = track->start_dts + track->track_duration -
                       track->cluster[0].dts;
        if (mov->flags & FF_MOV_FLAG_SEPARATE_MOOF) {
            if (!track->mdat_buf)
                continue;
            mdat_size = avio_tell(track->mdat_buf);
            moof_tracks = i;
        } else {
            write_moof = i == first_track;
        }

        if (write_moof) {
            MOVFragmentInfo *info;
            avio_flush(s->pb);
            track->nb_frag_info++;
            if (track->nb_frag_info >= track->frag_info_capacity) {
                unsigned new_capacity = track->nb_frag_info + MOV_FRAG_INFO_ALLOC_INCREMENT;
                if (av_reallocp_array(&track->frag_info,
                                      new_capacity,
                                      sizeof(*track->frag_info)))
                    return AVERROR(ENOMEM);
                track->frag_info_capacity = new_capacity;
            }
            info = &track->frag_info[track->nb_frag_info - 1];
            info->offset   = avio_tell(s->pb);
            info->time     = mov->tracks[i].frag_start;
            info->duration = duration;
            mov_write_tfrf_tags(s->pb, mov, track);

            mov_write_moof_tag(s->pb, mov, moof_tracks);
            info->tfrf_offset = track->tfrf_offset;
            mov->fragments++;

            avio_wb32(s->pb, mdat_size + 8);
            ffio_wfourcc(s->pb, "mdat");
        }

        if (track->entry)
            track->frag_start += duration;
        track->entry = 0;
        if (!track->mdat_buf)
            continue;
        buf_size = avio_close_dyn_buf(track->mdat_buf, &buf);
        track->mdat_buf = NULL;

        avio_write(s->pb, buf, buf_size);
        av_free(buf);
    }

    mov->mdat_size = 0;

    avio_flush(s->pb);
    return 0;
}

int ff_mov_write_packet(AVFormatContext *s, AVPacket *pkt)
{
    MOVMuxContext *mov = s->priv_data;
    AVIOContext *pb = s->pb;
    MOVTrack *trk = &mov->tracks[pkt->stream_index];
    AVCodecContext *enc = trk->enc;
    unsigned int samples_in_chunk = 0;
    int size = pkt->size;
    uint8_t *reformatted_data = NULL;

    if (mov->flags & FF_MOV_FLAG_FRAGMENT) {
        int ret;
        if (mov->fragments > 0) {
            if (!trk->mdat_buf) {
                if ((ret = avio_open_dyn_buf(&trk->mdat_buf)) < 0)
                    return ret;
            }
            pb = trk->mdat_buf;
        } else {
            if (!mov->mdat_buf) {
                if ((ret = avio_open_dyn_buf(&mov->mdat_buf)) < 0)
                    return ret;
            }
            pb = mov->mdat_buf;
        }
    }

    if (enc->codec_id == AV_CODEC_ID_AMR_NB) {
        /* We must find out how many AMR blocks there are in one packet */
        static uint16_t packed_size[16] =
            {13, 14, 16, 18, 20, 21, 27, 32, 6, 0, 0, 0, 0, 0, 0, 1};
        int len = 0;

        while (len < size && samples_in_chunk < 100) {
            len += packed_size[(pkt->data[len] >> 3) & 0x0F];
            samples_in_chunk++;
        }
        if (samples_in_chunk > 1) {
            av_log(s, AV_LOG_ERROR, "fatal error, input is not a single packet, implement a AVParser for it\n");
            return -1;
        }
    } else if (enc->codec_id == AV_CODEC_ID_ADPCM_MS ||
               enc->codec_id == AV_CODEC_ID_ADPCM_IMA_WAV) {
        samples_in_chunk = enc->frame_size;
    } else if (trk->sample_size)
        samples_in_chunk = size / trk->sample_size;
    else
        samples_in_chunk = 1;

    /* copy extradata if it exists */
    if (trk->vos_len == 0 && enc->extradata_size > 0) {
        trk->vos_len  = enc->extradata_size;
        trk->vos_data = av_malloc(trk->vos_len);
        memcpy(trk->vos_data, enc->extradata, trk->vos_len);
    }

    if (enc->codec_id == AV_CODEC_ID_AAC && pkt->size > 2 &&
        (AV_RB16(pkt->data) & 0xfff0) == 0xfff0) {
        if (!s->streams[pkt->stream_index]->nb_frames) {
            av_log(s, AV_LOG_ERROR, "Malformed AAC bitstream detected: "
                   "use audio bitstream filter 'aac_adtstoasc' to fix it "
                   "('-bsf:a aac_adtstoasc' option with ffmpeg)\n");
            return -1;
        }
        av_log(s, AV_LOG_WARNING, "aac bitstream error\n");
    }
    if (enc->codec_id == AV_CODEC_ID_H264 && trk->vos_len > 0 && *(uint8_t *)trk->vos_data != 1) {
        /* from x264 or from bytestream h264 */
        /* nal reformating needed */
        if (trk->hint_track >= 0 && trk->hint_track < mov->nb_streams) {
            ff_avc_parse_nal_units_buf(pkt->data, &reformatted_data,
                                       &size);
            avio_write(pb, reformatted_data, size);
        } else {
            size = ff_avc_parse_nal_units(pb, pkt->data, pkt->size);
        }
    } else {
        avio_write(pb, pkt->data, size);
    }

    if ((enc->codec_id == AV_CODEC_ID_DNXHD ||
         enc->codec_id == AV_CODEC_ID_AC3) && !trk->vos_len) {
        /* copy frame to create needed atoms */
        trk->vos_len  = size;
        trk->vos_data = av_malloc(size);
        if (!trk->vos_data)
            return AVERROR(ENOMEM);
        memcpy(trk->vos_data, pkt->data, size);
    }

    if (trk->entry >= trk->cluster_capacity) {
        unsigned new_capacity = 2 * (trk->entry + MOV_INDEX_CLUSTER_SIZE);
        if (av_reallocp_array(&trk->cluster, new_capacity,
                              sizeof(*trk->cluster)))
            return AVERROR(ENOMEM);
        trk->cluster_capacity = new_capacity;
    }

    trk->cluster[trk->entry].pos              = avio_tell(pb) - size;
    trk->cluster[trk->entry].samples_in_chunk = samples_in_chunk;
    trk->cluster[trk->entry].chunkNum         = 0;
    trk->cluster[trk->entry].size             = size;
    trk->cluster[trk->entry].entries          = samples_in_chunk;
    trk->cluster[trk->entry].dts              = pkt->dts;
    if (!trk->entry && trk->start_dts != AV_NOPTS_VALUE) {
        /* First packet of a new fragment. We already wrote the duration
         * of the last packet of the previous fragment based on track_duration,
         * which might not exactly match our dts. Therefore adjust the dts
         * of this packet to be what the previous packets duration implies. */
        trk->cluster[trk->entry].dts = trk->start_dts + trk->track_duration;
    }
    if (!trk->entry && trk->start_dts == AV_NOPTS_VALUE && !supports_edts(mov)) {
        trk->cluster[trk->entry].dts = trk->start_dts = 0;
    }
    if (trk->start_dts == AV_NOPTS_VALUE)
        trk->start_dts = pkt->dts;
    trk->track_duration = pkt->dts - trk->start_dts + pkt->duration;
    trk->last_sample_is_subtitle_end = 0;

    if (pkt->pts == AV_NOPTS_VALUE) {
        av_log(s, AV_LOG_WARNING, "pts has no value\n");
        pkt->pts = pkt->dts;
    }
    if (pkt->dts != pkt->pts)
        trk->flags |= MOV_TRACK_CTTS;
    trk->cluster[trk->entry].cts   = pkt->pts - pkt->dts;
    trk->cluster[trk->entry].flags = 0;
    if (enc->codec_id == AV_CODEC_ID_VC1) {
        mov_parse_vc1_frame(pkt, trk, mov->fragments);
    } else if (pkt->flags & AV_PKT_FLAG_KEY) {
        if (mov->mode == MODE_MOV && enc->codec_id == AV_CODEC_ID_MPEG2VIDEO &&
            trk->entry > 0) { // force sync sample for the first key frame
            mov_parse_mpeg2_frame(pkt, &trk->cluster[trk->entry].flags);
            if (trk->cluster[trk->entry].flags & MOV_PARTIAL_SYNC_SAMPLE)
                trk->flags |= MOV_TRACK_STPS;
        } else {
            trk->cluster[trk->entry].flags = MOV_SYNC_SAMPLE;
        }
        if (trk->cluster[trk->entry].flags & MOV_SYNC_SAMPLE)
            trk->has_keyframes++;
    }
    trk->entry++;
    trk->sample_count += samples_in_chunk;
    mov->mdat_size    += size;

    if (trk->hint_track >= 0 && trk->hint_track < mov->nb_streams)
        ff_mov_add_hinted_packet(s, pkt, trk->hint_track, trk->entry,
                                 reformatted_data, size);
    av_free(reformatted_data);
    return 0;
}

static int mov_write_single_packet(AVFormatContext *s, AVPacket *pkt)
{
        MOVMuxContext *mov = s->priv_data;
        MOVTrack *trk = &mov->tracks[pkt->stream_index];
        AVCodecContext *enc = trk->enc;
        int64_t frag_duration = 0;
        int size = pkt->size;

        if (!pkt->size)
            return 0;             /* Discard 0 sized packets */

        if (trk->entry && pkt->stream_index < s->nb_streams)
            frag_duration = av_rescale_q(pkt->dts - trk->cluster[0].dts,
                                         s->streams[pkt->stream_index]->time_base,
                                         AV_TIME_BASE_Q);
        if ((mov->max_fragment_duration &&
             frag_duration >= mov->max_fragment_duration) ||
             (mov->max_fragment_size && mov->mdat_size + size >= mov->max_fragment_size) ||
             (mov->flags & FF_MOV_FLAG_FRAG_KEYFRAME &&
              enc->codec_type == AVMEDIA_TYPE_VIDEO &&
              trk->entry && pkt->flags & AV_PKT_FLAG_KEY)) {
            if (frag_duration >= mov->min_fragment_duration)
                mov_flush_fragment(s);
        }

        return ff_mov_write_packet(s, pkt);
}

static int mov_write_subtitle_end_packet(AVFormatContext *s,
                                         int stream_index,
                                         int64_t dts) {
    AVPacket end;
    uint8_t data[2] = {0};
    int ret;

    av_init_packet(&end);
    end.size = sizeof(data);
    end.data = data;
    end.pts = dts;
    end.dts = dts;
    end.duration = 0;
    end.stream_index = stream_index;

    ret = mov_write_single_packet(s, &end);
    av_free_packet(&end);

    return ret;
}

static int mov_write_packet(AVFormatContext *s, AVPacket *pkt)
{
    if (!pkt) {
        mov_flush_fragment(s);
        return 1;
    } else {
        int i;
        MOVMuxContext *mov = s->priv_data;

        if (!pkt->size) return 0; /* Discard 0 sized packets */

        /*
         * Subtitles require special handling.
         *
         * 1) For full complaince, every track must have a sample at
         * dts == 0, which is rarely true for subtitles. So, as soon
         * as we see any packet with dts > 0, write an empty subtitle
         * at dts == 0 for any subtitle track with no samples in it.
         *
         * 2) For each subtitle track, check if the current packet's
         * dts is past the duration of the last subtitle sample. If
         * so, we now need to write an end sample for that subtitle.
         *
         * This must be done conditionally to allow for subtitles that
         * immediately replace each other, in which case an end sample
         * is not needed, and is, in fact, actively harmful.
         *
         * 3) See mov_write_trailer for how the final end sample is
         * handled.
         */
        for (i = 0; i < mov->nb_streams; i++) {
            MOVTrack *trk = &mov->tracks[i];
            int ret;

            if (trk->enc->codec_id == AV_CODEC_ID_MOV_TEXT &&
                trk->track_duration < pkt->dts &&
                (trk->entry == 0 || !trk->last_sample_is_subtitle_end)) {
                ret = mov_write_subtitle_end_packet(s, i, trk->track_duration);
                if (ret < 0) return ret;
                trk->last_sample_is_subtitle_end = 1;
            }
        }

        return mov_write_single_packet(s, pkt);
    }
}

// QuickTime chapters involve an additional text track with the chapter names
// as samples, and a tref pointing from the other tracks to the chapter one.
static int mov_create_chapter_track(AVFormatContext *s, int tracknum)
{
    AVIOContext *pb;

    MOVMuxContext *mov = s->priv_data;
    MOVTrack *track = &mov->tracks[tracknum];
    AVPacket pkt = { .stream_index = tracknum, .flags = AV_PKT_FLAG_KEY };
    int i, len;

    track->mode = mov->mode;
    track->tag = MKTAG('t','e','x','t');
    track->timescale = MOV_TIMESCALE;
    track->enc = avcodec_alloc_context3(NULL);
    if (!track->enc)
        return AVERROR(ENOMEM);
    track->enc->codec_type = AVMEDIA_TYPE_SUBTITLE;
#if 0
    // These properties are required to make QT recognize the chapter track
    uint8_t chapter_properties[43] = { 0, 0, 0, 0, 0, 0, 0, 1, };
    track->enc->extradata = av_malloc(sizeof(chapter_properties));
    if (track->enc->extradata == NULL)
        return AVERROR(ENOMEM);
    track->enc->extradata_size = sizeof(chapter_properties);
    memcpy(track->enc->extradata, chapter_properties, sizeof(chapter_properties));
#else
    if (avio_open_dyn_buf(&pb) >= 0) {
        int size;
        uint8_t *buf;

        /* Stub header (usually for Quicktime chapter track) */
        // TextSampleEntry
        avio_wb32(pb, 0x01); // displayFlags
        avio_w8(pb, 0x00);   // horizontal justification
        avio_w8(pb, 0x00);   // vertical justification
        avio_w8(pb, 0x00);   // bgColourRed
        avio_w8(pb, 0x00);   // bgColourGreen
        avio_w8(pb, 0x00);   // bgColourBlue
        avio_w8(pb, 0x00);   // bgColourAlpha
        // BoxRecord
        avio_wb16(pb, 0x00); // defTextBoxTop
        avio_wb16(pb, 0x00); // defTextBoxLeft
        avio_wb16(pb, 0x00); // defTextBoxBottom
        avio_wb16(pb, 0x00); // defTextBoxRight
        // StyleRecord
        avio_wb16(pb, 0x00); // startChar
        avio_wb16(pb, 0x00); // endChar
        avio_wb16(pb, 0x01); // fontID
        avio_w8(pb, 0x00);   // fontStyleFlags
        avio_w8(pb, 0x00);   // fontSize
        avio_w8(pb, 0x00);   // fgColourRed
        avio_w8(pb, 0x00);   // fgColourGreen
        avio_w8(pb, 0x00);   // fgColourBlue
        avio_w8(pb, 0x00);   // fgColourAlpha
        // FontTableBox
        avio_wb32(pb, 0x0D); // box size
        ffio_wfourcc(pb, "ftab"); // box atom name
        avio_wb16(pb, 0x01); // entry count
        // FontRecord
        avio_wb16(pb, 0x01); // font ID
        avio_w8(pb, 0x00);   // font name length

        if ((size = avio_close_dyn_buf(pb, &buf)) > 0) {
            track->enc->extradata = buf;
            track->enc->extradata_size = size;
        } else {
            av_free(&buf);
        }
    }
#endif

    for (i = 0; i < s->nb_chapters; i++) {
        AVChapter *c = s->chapters[i];
        AVDictionaryEntry *t;

        int64_t end = av_rescale_q(c->end, c->time_base, (AVRational){1,MOV_TIMESCALE});
        pkt.pts = pkt.dts = av_rescale_q(c->start, c->time_base, (AVRational){1,MOV_TIMESCALE});
        pkt.duration = end - pkt.dts;

        if ((t = av_dict_get(c->metadata, "title", NULL, 0))) {
            len      = strlen(t->value);
            pkt.size = len + 2;
            pkt.data = av_malloc(pkt.size);
            if (!pkt.data)
                return AVERROR(ENOMEM);
            AV_WB16(pkt.data, len);
            memcpy(pkt.data + 2, t->value, len);
            ff_mov_write_packet(s, &pkt);
            av_freep(&pkt.data);
        }
    }

    return 0;
}

static int mov_create_timecode_track(AVFormatContext *s, int index, int src_index, const char *tcstr)
{
    int ret;
    MOVMuxContext *mov  = s->priv_data;
    MOVTrack *track     = &mov->tracks[index];
    AVStream *src_st    = s->streams[src_index];
    AVTimecode tc;
    AVPacket pkt    = {.stream_index = index, .flags = AV_PKT_FLAG_KEY, .size = 4};
    AVRational rate = {src_st->codec->time_base.den, src_st->codec->time_base.num};

    /* if the codec time base makes no sense, try to fallback on stream frame rate */
    if (av_timecode_check_frame_rate(rate) < 0) {
        av_log(s, AV_LOG_DEBUG, "timecode: tbc=%d/%d invalid, fallback on %d/%d\n",
               rate.num, rate.den, src_st->avg_frame_rate.num, src_st->avg_frame_rate.den);
        rate = src_st->avg_frame_rate;
    }

    /* compute the frame number */
    ret = av_timecode_init_from_string(&tc, rate, tcstr, s);
    if (ret < 0)
        return ret;

    /* tmcd track based on video stream */
    track->mode      = mov->mode;
    track->tag       = MKTAG('t','m','c','d');
    track->src_track = src_index;
    track->timescale = mov->tracks[src_index].timescale;
    if (tc.flags & AV_TIMECODE_FLAG_DROPFRAME)
        track->timecode_flags |= MOV_TIMECODE_FLAG_DROPFRAME;

    /* encode context: tmcd data stream */
    track->enc = avcodec_alloc_context3(NULL);
    track->enc->codec_type = AVMEDIA_TYPE_DATA;
    track->enc->codec_tag  = track->tag;
    track->enc->time_base  = av_inv_q(rate);

    /* the tmcd track just contains one packet with the frame number */
    pkt.data = av_malloc(pkt.size);
    AV_WB32(pkt.data, tc.start);
    ret = ff_mov_write_packet(s, &pkt);
    av_free(pkt.data);
    return ret;
}

/*
 * st->disposition controls the "enabled" flag in the tkhd tag.
 * QuickTime will not play a track if it is not enabled.  So make sure
 * that one track of each type (audio, video, subtitle) is enabled.
 *
 * Subtitles are special.  For audio and video, setting "enabled" also
 * makes the track "default" (i.e. it is rendered when played). For
 * subtitles, an "enabled" subtitle is not rendered by default, but
 * if no subtitle is enabled, the subtitle menu in QuickTime will be
 * empty!
 */
static void enable_tracks(AVFormatContext *s)
{
    MOVMuxContext *mov = s->priv_data;
    int i;
    uint8_t enabled[AVMEDIA_TYPE_NB];
    int first[AVMEDIA_TYPE_NB];

    for (i = 0; i < AVMEDIA_TYPE_NB; i++) {
        enabled[i] = 0;
        first[i] = -1;
    }

    for (i = 0; i < s->nb_streams; i++) {
        AVStream *st = s->streams[i];

        if (st->codec->codec_type <= AVMEDIA_TYPE_UNKNOWN ||
            st->codec->codec_type >= AVMEDIA_TYPE_NB)
            continue;

        if (first[st->codec->codec_type] < 0)
            first[st->codec->codec_type] = i;
        if (st->disposition & AV_DISPOSITION_DEFAULT) {
            mov->tracks[i].flags |= MOV_TRACK_ENABLED;
            enabled[st->codec->codec_type] = 1;
        }
    }

    for (i = 0; i < AVMEDIA_TYPE_NB; i++) {
        switch (i) {
        case AVMEDIA_TYPE_VIDEO:
        case AVMEDIA_TYPE_AUDIO:
        case AVMEDIA_TYPE_SUBTITLE:
            if (!enabled[i] && first[i] >= 0)
                mov->tracks[first[i]].flags |= MOV_TRACK_ENABLED;
            break;
        }
    }
}

static void mov_free(AVFormatContext *s)
{
    MOVMuxContext *mov = s->priv_data;
    int i;

    if (mov->chapter_track) {
        if (mov->tracks[mov->chapter_track].enc)
            av_freep(&mov->tracks[mov->chapter_track].enc->extradata);
        av_freep(&mov->tracks[mov->chapter_track].enc);
    }

    for (i = 0; i < mov->nb_streams; i++) {
        if (mov->tracks[i].tag == MKTAG('r','t','p',' '))
            ff_mov_close_hinting(&mov->tracks[i]);
        else if (mov->tracks[i].tag == MKTAG('t','m','c','d') && mov->nb_meta_tmcd)
            av_freep(&mov->tracks[i].enc);
        av_freep(&mov->tracks[i].cluster);
        av_freep(&mov->tracks[i].frag_info);

        if (mov->tracks[i].vos_len)
            av_freep(&mov->tracks[i].vos_data);
    }

    av_freep(&mov->tracks);
}

static int mov_write_header(AVFormatContext *s)
{
    AVIOContext *pb = s->pb;
    MOVMuxContext *mov = s->priv_data;
    AVDictionaryEntry *t, *global_tcr = av_dict_get(s->metadata, "timecode", NULL, 0);
    int i, hint_track = 0, tmcd_track = 0;

    /* Set the FRAGMENT flag if any of the fragmentation methods are
     * enabled. */
    if (mov->max_fragment_duration || mov->max_fragment_size ||
        mov->flags & (FF_MOV_FLAG_EMPTY_MOOV |
                      FF_MOV_FLAG_FRAG_KEYFRAME |
                      FF_MOV_FLAG_FRAG_CUSTOM))
        mov->flags |= FF_MOV_FLAG_FRAGMENT;

    /* faststart: moov at the beginning of the file, if supported */
    if (mov->flags & FF_MOV_FLAG_FASTSTART) {
        if ((mov->flags & FF_MOV_FLAG_FRAGMENT) ||
            (s->flags & AVFMT_FLAG_CUSTOM_IO)) {
            av_log(s, AV_LOG_WARNING, "The faststart flag is incompatible "
                   "with fragmentation and custom IO, disabling faststart\n");
            mov->flags &= ~FF_MOV_FLAG_FASTSTART;
<<<<<<< HEAD
        else
            mov->reserved_moov_size = -1;
    }

    if (!supports_edts(mov) && s->avoid_negative_ts < 0) {
        s->avoid_negative_ts = 1;
=======
        }
>>>>>>> 8b524ab0
    }

    /* Non-seekable output is ok if using fragmentation. If ism_lookahead
     * is enabled, we don't support non-seekable output at all. */
    if (!s->pb->seekable &&
        ((!(mov->flags & FF_MOV_FLAG_FRAGMENT) &&
          strcmp(s->oformat->name, "ismv"))
         || mov->ism_lookahead)) {
        av_log(s, AV_LOG_ERROR, "muxer does not support non seekable output\n");
        return -1;
    }

    /* Default mode == MP4 */
    mov->mode = MODE_MP4;

    if (!strcmp("3gp", s->oformat->name)) mov->mode = MODE_3GP;
    else if (!strcmp("3g2", s->oformat->name)) mov->mode = MODE_3GP|MODE_3G2;
    else if (!strcmp("mov", s->oformat->name)) mov->mode = MODE_MOV;
    else if (!strcmp("psp", s->oformat->name)) mov->mode = MODE_PSP;
    else if (!strcmp("ipod",s->oformat->name)) mov->mode = MODE_IPOD;
    else if (!strcmp("ismv",s->oformat->name)) mov->mode = MODE_ISM;
    else if (!strcmp("f4v", s->oformat->name)) mov->mode = MODE_F4V;

    mov_write_ftyp_tag(pb,s);
    if (mov->mode == MODE_PSP) {
        int video_streams_nb = 0, audio_streams_nb = 0, other_streams_nb = 0;
        for (i = 0; i < s->nb_streams; i++) {
            AVStream *st = s->streams[i];
            if (st->codec->codec_type == AVMEDIA_TYPE_VIDEO)
                video_streams_nb++;
            else if (st->codec->codec_type == AVMEDIA_TYPE_AUDIO)
                audio_streams_nb++;
            else
                other_streams_nb++;
            }

        if (video_streams_nb != 1 || audio_streams_nb != 1 || other_streams_nb) {
            av_log(s, AV_LOG_ERROR, "PSP mode need one video and one audio stream\n");
            return -1;
        }
        mov_write_uuidprof_tag(pb, s);
    }

    mov->nb_streams = s->nb_streams;
    if (mov->mode & (MODE_MP4|MODE_MOV|MODE_IPOD) && s->nb_chapters)
        mov->chapter_track = mov->nb_streams++;

    if (mov->flags & FF_MOV_FLAG_RTP_HINT) {
        /* Add hint tracks for each audio and video stream */
        hint_track = mov->nb_streams;
        for (i = 0; i < s->nb_streams; i++) {
            AVStream *st = s->streams[i];
            if (st->codec->codec_type == AVMEDIA_TYPE_VIDEO ||
                st->codec->codec_type == AVMEDIA_TYPE_AUDIO) {
                mov->nb_streams++;
            }
        }
    }

    if (mov->mode == MODE_MOV) {
        tmcd_track = mov->nb_streams;

        /* +1 tmcd track for each video stream with a timecode */
        for (i = 0; i < s->nb_streams; i++) {
            AVStream *st = s->streams[i];
            if (st->codec->codec_type == AVMEDIA_TYPE_VIDEO &&
                (global_tcr || av_dict_get(st->metadata, "timecode", NULL, 0)))
                mov->nb_meta_tmcd++;
        }

        /* check if there is already a tmcd track to remux */
        if (mov->nb_meta_tmcd) {
            for (i = 0; i < s->nb_streams; i++) {
                AVStream *st = s->streams[i];
                if (st->codec->codec_tag == MKTAG('t','m','c','d')) {
                    av_log(s, AV_LOG_WARNING, "You requested a copy of the original timecode track "
                           "so timecode metadata are now ignored\n");
                    mov->nb_meta_tmcd = 0;
                }
            }
        }

        mov->nb_streams += mov->nb_meta_tmcd;
    }

    // Reserve an extra stream for chapters for the case where chapters
    // are written in the trailer
    mov->tracks = av_mallocz((mov->nb_streams + 1) * sizeof(*mov->tracks));
    if (!mov->tracks)
        return AVERROR(ENOMEM);

    for (i = 0; i < s->nb_streams; i++) {
        AVStream *st= s->streams[i];
        MOVTrack *track= &mov->tracks[i];
        AVDictionaryEntry *lang = av_dict_get(st->metadata, "language", NULL,0);

        track->enc = st->codec;
        track->language = ff_mov_iso639_to_lang(lang?lang->value:"und", mov->mode!=MODE_MOV);
        if (track->language < 0)
            track->language = 0;
        track->mode = mov->mode;
        track->tag  = mov_find_codec_tag(s, track);
        if (!track->tag) {
            av_log(s, AV_LOG_ERROR, "track %d: could not find tag, "
                   "codec not currently supported in container\n", i);
            goto error;
        }
        /* If hinting of this track is enabled by a later hint track,
         * this is updated. */
        track->hint_track = -1;
        track->start_dts  = AV_NOPTS_VALUE;
        if (st->codec->codec_type == AVMEDIA_TYPE_VIDEO) {
            if (track->tag == MKTAG('m','x','3','p') || track->tag == MKTAG('m','x','3','n') ||
                track->tag == MKTAG('m','x','4','p') || track->tag == MKTAG('m','x','4','n') ||
                track->tag == MKTAG('m','x','5','p') || track->tag == MKTAG('m','x','5','n')) {
                if (st->codec->width != 720 || (st->codec->height != 608 && st->codec->height != 512)) {
                    av_log(s, AV_LOG_ERROR, "D-10/IMX must use 720x608 or 720x512 video resolution\n");
                    goto error;
                }
                track->height = track->tag >> 24 == 'n' ? 486 : 576;
            }
            if (mov->video_track_timescale) {
                track->timescale = mov->video_track_timescale;
            } else {
                track->timescale = st->codec->time_base.den;
                while(track->timescale < 10000)
                    track->timescale *= 2;
            }
            if (track->mode == MODE_MOV && track->timescale > 100000)
                av_log(s, AV_LOG_WARNING,
                       "WARNING codec timebase is very high. If duration is too long,\n"
                       "file may not be playable by quicktime. Specify a shorter timebase\n"
                       "or choose different container.\n");
        } else if (st->codec->codec_type == AVMEDIA_TYPE_AUDIO) {
            track->timescale = st->codec->sample_rate;
            if (!st->codec->frame_size && !av_get_bits_per_sample(st->codec->codec_id)) {
                av_log(s, AV_LOG_WARNING, "track %d: codec frame size is not set\n", i);
                track->audio_vbr = 1;
            }else if (st->codec->codec_id == AV_CODEC_ID_ADPCM_MS ||
                     st->codec->codec_id == AV_CODEC_ID_ADPCM_IMA_WAV ||
                     st->codec->codec_id == AV_CODEC_ID_ILBC){
                if (!st->codec->block_align) {
                    av_log(s, AV_LOG_ERROR, "track %d: codec block align is not set for adpcm\n", i);
                    goto error;
                }
                track->sample_size = st->codec->block_align;
            }else if (st->codec->frame_size > 1){ /* assume compressed audio */
                track->audio_vbr = 1;
            }else{
                track->sample_size = (av_get_bits_per_sample(st->codec->codec_id) >> 3) * st->codec->channels;
            }
            if (st->codec->codec_id == AV_CODEC_ID_ILBC) {
                track->audio_vbr = 1;
            }
            if (track->mode != MODE_MOV &&
                track->enc->codec_id == AV_CODEC_ID_MP3 && track->timescale < 16000) {
                av_log(s, AV_LOG_ERROR, "track %d: muxing mp3 at %dhz is not supported\n",
                       i, track->enc->sample_rate);
                goto error;
            }
        } else if (st->codec->codec_type == AVMEDIA_TYPE_SUBTITLE) {
            track->timescale = st->codec->time_base.den;
        } else if (st->codec->codec_type == AVMEDIA_TYPE_DATA) {
            track->timescale = st->codec->time_base.den;
        } else {
            track->timescale = MOV_TIMESCALE;
        }
        if (!track->height)
            track->height = st->codec->height;
        /* The ism specific timescale isn't mandatory, but is assumed by
         * some tools, such as mp4split. */
        if (mov->mode == MODE_ISM)
            track->timescale = 10000000;

        avpriv_set_pts_info(st, 64, 1, track->timescale);

        /* copy extradata if it exists */
        if (st->codec->extradata_size) {
            track->vos_len  = st->codec->extradata_size;
            track->vos_data = av_malloc(track->vos_len);
            memcpy(track->vos_data, st->codec->extradata, track->vos_len);
        }
    }

    enable_tracks(s);

    if (mov->mode == MODE_ISM) {
        /* If no fragmentation options have been set, set a default. */
        if (!(mov->flags & (FF_MOV_FLAG_FRAG_KEYFRAME |
                            FF_MOV_FLAG_FRAG_CUSTOM)) &&
            !mov->max_fragment_duration && !mov->max_fragment_size)
            mov->max_fragment_duration = 5000000;
        mov->flags |= FF_MOV_FLAG_EMPTY_MOOV | FF_MOV_FLAG_SEPARATE_MOOF |
                      FF_MOV_FLAG_FRAGMENT;
    }

    if (mov->reserved_moov_size){
        mov->reserved_moov_pos= avio_tell(pb);
        if (mov->reserved_moov_size > 0)
            avio_skip(pb, mov->reserved_moov_size);
    }

    if (!(mov->flags & FF_MOV_FLAG_FRAGMENT)) {
        if (mov->flags & FF_MOV_FLAG_FASTSTART)
            mov->reserved_moov_pos = avio_tell(pb);
        mov_write_mdat_tag(pb, mov);
    }

    if (t = av_dict_get(s->metadata, "creation_time", NULL, 0))
        mov->time = ff_iso8601_to_unix_time(t->value);
    if (mov->time)
        mov->time += 0x7C25B080; // 1970 based -> 1904 based

    if (mov->chapter_track)
        if (mov_create_chapter_track(s, mov->chapter_track) < 0)
            goto error;

    if (mov->flags & FF_MOV_FLAG_RTP_HINT) {
        /* Initialize the hint tracks for each audio and video stream */
        for (i = 0; i < s->nb_streams; i++) {
            AVStream *st = s->streams[i];
            if (st->codec->codec_type == AVMEDIA_TYPE_VIDEO ||
                st->codec->codec_type == AVMEDIA_TYPE_AUDIO) {
                if (ff_mov_init_hinting(s, hint_track, i) < 0)
                    goto error;
                hint_track++;
            }
        }
    }

    if (mov->nb_meta_tmcd) {
        /* Initialize the tmcd tracks */
        for (i = 0; i < s->nb_streams; i++) {
            AVStream *st = s->streams[i];
            t = global_tcr;

            if (st->codec->codec_type == AVMEDIA_TYPE_VIDEO) {
                if (!t)
                    t = av_dict_get(st->metadata, "timecode", NULL, 0);
                if (!t)
                    continue;
                if (mov_create_timecode_track(s, tmcd_track, i, t->value) < 0)
                    goto error;
                tmcd_track++;
            }
        }
    }

    avio_flush(pb);

    if (mov->flags & FF_MOV_FLAG_ISML)
        mov_write_isml_manifest(pb, mov);

    if (mov->flags & FF_MOV_FLAG_EMPTY_MOOV) {
        mov_write_moov_tag(pb, mov, s);
        mov->fragments++;
    }

    return 0;
 error:
    mov_free(s);
    return -1;
}

static int get_moov_size(AVFormatContext *s)
{
    int ret;
    uint8_t *buf;
    AVIOContext *moov_buf;
    MOVMuxContext *mov = s->priv_data;

    if ((ret = avio_open_dyn_buf(&moov_buf)) < 0)
        return ret;
    mov_write_moov_tag(moov_buf, mov, s);
    ret = avio_close_dyn_buf(moov_buf, &buf);
    av_free(buf);
    return ret;
}

/*
 * This function gets the moov size if moved to the top of the file: the chunk
 * offset table can switch between stco (32-bit entries) to co64 (64-bit
 * entries) when the moov is moved to the beginning, so the size of the moov
 * would change. It also updates the chunk offset tables.
 */
static int compute_moov_size(AVFormatContext *s)
{
    int i, moov_size, moov_size2;
    MOVMuxContext *mov = s->priv_data;

    moov_size = get_moov_size(s);
    if (moov_size < 0)
        return moov_size;

    for (i = 0; i < mov->nb_streams; i++)
        mov->tracks[i].data_offset += moov_size;

    moov_size2 = get_moov_size(s);
    if (moov_size2 < 0)
        return moov_size2;

    /* if the size changed, we just switched from stco to co64 and need to
     * update the offsets */
    if (moov_size2 != moov_size)
        for (i = 0; i < mov->nb_streams; i++)
            mov->tracks[i].data_offset += moov_size2 - moov_size;

    return moov_size2;
}

static int shift_data(AVFormatContext *s)
{
    int ret = 0, moov_size;
    MOVMuxContext *mov = s->priv_data;
    int64_t pos, pos_end = avio_tell(s->pb);
    uint8_t *buf, *read_buf[2];
    int read_buf_id = 0;
    int read_size[2];
    AVIOContext *read_pb;

    moov_size = compute_moov_size(s);
    if (moov_size < 0)
        return moov_size;

    buf = av_malloc(moov_size * 2);
    if (!buf)
        return AVERROR(ENOMEM);
    read_buf[0] = buf;
    read_buf[1] = buf + moov_size;

    /* Shift the data: the AVIO context of the output can only be used for
     * writing, so we re-open the same output, but for reading. It also avoids
     * a read/seek/write/seek back and forth. */
    avio_flush(s->pb);
    ret = avio_open(&read_pb, s->filename, AVIO_FLAG_READ);
    if (ret < 0) {
        av_log(s, AV_LOG_ERROR, "Unable to re-open %s output file for "
               "the second pass (faststart)\n", s->filename);
        goto end;
    }

    /* mark the end of the shift to up to the last data we wrote, and get ready
     * for writing */
    pos_end = avio_tell(s->pb);
    avio_seek(s->pb, mov->reserved_moov_pos + moov_size, SEEK_SET);

    /* start reading at where the new moov will be placed */
    avio_seek(read_pb, mov->reserved_moov_pos, SEEK_SET);
    pos = avio_tell(read_pb);

#define READ_BLOCK do {                                                             \
    read_size[read_buf_id] = avio_read(read_pb, read_buf[read_buf_id], moov_size);  \
    read_buf_id ^= 1;                                                               \
} while (0)

    /* shift data by chunk of at most moov_size */
    READ_BLOCK;
    do {
        int n;
        READ_BLOCK;
        n = read_size[read_buf_id];
        if (n <= 0)
            break;
        avio_write(s->pb, read_buf[read_buf_id], n);
        pos += n;
    } while (pos < pos_end);
    avio_close(read_pb);

end:
    av_free(buf);
    return ret;
}

static int mov_write_trailer(AVFormatContext *s)
{
    MOVMuxContext *mov = s->priv_data;
    AVIOContext *pb = s->pb;
    int res = 0;
    int i;
    int64_t moov_pos;

    /*
     * Before actually writing the trailer, make sure that there are no
     * dangling subtitles, that need a terminating sample.
     */
    for (i = 0; i < mov->nb_streams; i++) {
        MOVTrack *trk = &mov->tracks[i];
        if (trk->enc->codec_id == AV_CODEC_ID_MOV_TEXT &&
            !trk->last_sample_is_subtitle_end) {
            mov_write_subtitle_end_packet(s, i, trk->track_duration);
            trk->last_sample_is_subtitle_end = 1;
        }
    }

    // If there were no chapters when the header was written, but there
    // are chapters now, write them in the trailer.  This only works
    // when we are not doing fragments.
    if (!mov->chapter_track && !(mov->flags & FF_MOV_FLAG_FRAGMENT)) {
        if (mov->mode & (MODE_MP4|MODE_MOV|MODE_IPOD) && s->nb_chapters) {
            mov->chapter_track = mov->nb_streams++;
            if ((res = mov_create_chapter_track(s, mov->chapter_track)) < 0)
                goto error;
        }
    }

    if (!(mov->flags & FF_MOV_FLAG_FRAGMENT)) {
        moov_pos = avio_tell(pb);

        /* Write size of mdat tag */
        if (mov->mdat_size + 8 <= UINT32_MAX) {
            avio_seek(pb, mov->mdat_pos, SEEK_SET);
            avio_wb32(pb, mov->mdat_size + 8);
        } else {
            /* overwrite 'wide' placeholder atom */
            avio_seek(pb, mov->mdat_pos - 8, SEEK_SET);
            /* special value: real atom size will be 64 bit value after
             * tag field */
            avio_wb32(pb, 1);
            ffio_wfourcc(pb, "mdat");
            avio_wb64(pb, mov->mdat_size + 16);
        }
        avio_seek(pb, mov->reserved_moov_size > 0 ? mov->reserved_moov_pos : moov_pos, SEEK_SET);

        if (mov->flags & FF_MOV_FLAG_FASTSTART) {
            av_log(s, AV_LOG_INFO, "Starting second pass: moving the moov atom to the beginning of the file\n");
            res = shift_data(s);
            if (res == 0) {
                avio_seek(s->pb, mov->reserved_moov_pos, SEEK_SET);
                mov_write_moov_tag(pb, mov, s);
            }
        } else if (mov->reserved_moov_size > 0) {
            int64_t size;
            mov_write_moov_tag(pb, mov, s);
            size = mov->reserved_moov_size - (avio_tell(pb) - mov->reserved_moov_pos);
            if (size < 8){
                av_log(s, AV_LOG_ERROR, "reserved_moov_size is too small, needed %"PRId64" additional\n", 8-size);
                return -1;
            }
            avio_wb32(pb, size);
            ffio_wfourcc(pb, "free");
            for (i = 0; i < size; i++)
                avio_w8(pb, 0);
            avio_seek(pb, moov_pos, SEEK_SET);
        } else {
            mov_write_moov_tag(pb, mov, s);
        }
    } else {
        mov_flush_fragment(s);
        mov_write_mfra_tag(pb, mov);
    }

    for (i = 0; i < mov->nb_streams; i++) {
        if (mov->flags & FF_MOV_FLAG_FRAGMENT &&
            mov->tracks[i].vc1_info.struct_offset && s->pb->seekable) {
            int64_t off = avio_tell(pb);
            uint8_t buf[7];
            if (mov_write_dvc1_structs(&mov->tracks[i], buf) >= 0) {
                avio_seek(pb, mov->tracks[i].vc1_info.struct_offset, SEEK_SET);
                avio_write(pb, buf, 7);
                avio_seek(pb, off, SEEK_SET);
            }
        }
    }

error:
    mov_free(s);

    return res;
}

#if CONFIG_MOV_MUXER
MOV_CLASS(mov)
AVOutputFormat ff_mov_muxer = {
    .name              = "mov",
    .long_name         = NULL_IF_CONFIG_SMALL("QuickTime / MOV"),
    .extensions        = "mov",
    .priv_data_size    = sizeof(MOVMuxContext),
    .audio_codec       = AV_CODEC_ID_AAC,
    .video_codec       = CONFIG_LIBX264_ENCODER ?
                         AV_CODEC_ID_H264 : AV_CODEC_ID_MPEG4,
    .write_header      = mov_write_header,
    .write_packet      = mov_write_packet,
    .write_trailer     = mov_write_trailer,
    .flags             = AVFMT_GLOBALHEADER | AVFMT_ALLOW_FLUSH | AVFMT_TS_NEGATIVE,
    .codec_tag         = (const AVCodecTag* const []){
        ff_codec_movvideo_tags, ff_codec_movaudio_tags, 0
    },
    .priv_class        = &mov_muxer_class,
};
#endif
#if CONFIG_TGP_MUXER
MOV_CLASS(tgp)
AVOutputFormat ff_tgp_muxer = {
    .name              = "3gp",
    .long_name         = NULL_IF_CONFIG_SMALL("3GP (3GPP file format)"),
    .extensions        = "3gp",
    .priv_data_size    = sizeof(MOVMuxContext),
    .audio_codec       = AV_CODEC_ID_AMR_NB,
    .video_codec       = AV_CODEC_ID_H263,
    .write_header      = mov_write_header,
    .write_packet      = mov_write_packet,
    .write_trailer     = mov_write_trailer,
    .flags             = AVFMT_GLOBALHEADER | AVFMT_ALLOW_FLUSH | AVFMT_TS_NEGATIVE,
    .codec_tag         = (const AVCodecTag* const []){ codec_3gp_tags, 0 },
    .priv_class        = &tgp_muxer_class,
};
#endif
#if CONFIG_MP4_MUXER
MOV_CLASS(mp4)
AVOutputFormat ff_mp4_muxer = {
    .name              = "mp4",
    .long_name         = NULL_IF_CONFIG_SMALL("MP4 (MPEG-4 Part 14)"),
    .mime_type         = "application/mp4",
    .extensions        = "mp4",
    .priv_data_size    = sizeof(MOVMuxContext),
    .audio_codec       = AV_CODEC_ID_AAC,
    .video_codec       = CONFIG_LIBX264_ENCODER ?
                         AV_CODEC_ID_H264 : AV_CODEC_ID_MPEG4,
    .write_header      = mov_write_header,
    .write_packet      = mov_write_packet,
    .write_trailer     = mov_write_trailer,
    .flags             = AVFMT_GLOBALHEADER | AVFMT_ALLOW_FLUSH | AVFMT_TS_NEGATIVE,
    .codec_tag         = (const AVCodecTag* const []){ ff_mp4_obj_type, 0 },
    .priv_class        = &mp4_muxer_class,
};
#endif
#if CONFIG_PSP_MUXER
MOV_CLASS(psp)
AVOutputFormat ff_psp_muxer = {
    .name              = "psp",
    .long_name         = NULL_IF_CONFIG_SMALL("PSP MP4 (MPEG-4 Part 14)"),
    .extensions        = "mp4,psp",
    .priv_data_size    = sizeof(MOVMuxContext),
    .audio_codec       = AV_CODEC_ID_AAC,
    .video_codec       = CONFIG_LIBX264_ENCODER ?
                         AV_CODEC_ID_H264 : AV_CODEC_ID_MPEG4,
    .write_header      = mov_write_header,
    .write_packet      = mov_write_packet,
    .write_trailer     = mov_write_trailer,
    .flags             = AVFMT_GLOBALHEADER | AVFMT_ALLOW_FLUSH | AVFMT_TS_NEGATIVE,
    .codec_tag         = (const AVCodecTag* const []){ ff_mp4_obj_type, 0 },
    .priv_class        = &psp_muxer_class,
};
#endif
#if CONFIG_TG2_MUXER
MOV_CLASS(tg2)
AVOutputFormat ff_tg2_muxer = {
    .name              = "3g2",
    .long_name         = NULL_IF_CONFIG_SMALL("3GP2 (3GPP2 file format)"),
    .extensions        = "3g2",
    .priv_data_size    = sizeof(MOVMuxContext),
    .audio_codec       = AV_CODEC_ID_AMR_NB,
    .video_codec       = AV_CODEC_ID_H263,
    .write_header      = mov_write_header,
    .write_packet      = mov_write_packet,
    .write_trailer     = mov_write_trailer,
    .flags             = AVFMT_GLOBALHEADER | AVFMT_ALLOW_FLUSH | AVFMT_TS_NEGATIVE,
    .codec_tag         = (const AVCodecTag* const []){ codec_3gp_tags, 0 },
    .priv_class        = &tg2_muxer_class,
};
#endif
#if CONFIG_IPOD_MUXER
MOV_CLASS(ipod)
AVOutputFormat ff_ipod_muxer = {
    .name              = "ipod",
    .long_name         = NULL_IF_CONFIG_SMALL("iPod H.264 MP4 (MPEG-4 Part 14)"),
    .mime_type         = "application/mp4",
    .extensions        = "m4v,m4a",
    .priv_data_size    = sizeof(MOVMuxContext),
    .audio_codec       = AV_CODEC_ID_AAC,
    .video_codec       = AV_CODEC_ID_H264,
    .write_header      = mov_write_header,
    .write_packet      = mov_write_packet,
    .write_trailer     = mov_write_trailer,
    .flags             = AVFMT_GLOBALHEADER | AVFMT_ALLOW_FLUSH | AVFMT_TS_NEGATIVE,
    .codec_tag         = (const AVCodecTag* const []){ codec_ipod_tags, 0 },
    .priv_class        = &ipod_muxer_class,
};
#endif
#if CONFIG_ISMV_MUXER
MOV_CLASS(ismv)
AVOutputFormat ff_ismv_muxer = {
    .name              = "ismv",
    .long_name         = NULL_IF_CONFIG_SMALL("ISMV/ISMA (Smooth Streaming)"),
    .mime_type         = "application/mp4",
    .extensions        = "ismv,isma",
    .priv_data_size    = sizeof(MOVMuxContext),
    .audio_codec       = AV_CODEC_ID_AAC,
    .video_codec       = AV_CODEC_ID_H264,
    .write_header      = mov_write_header,
    .write_packet      = mov_write_packet,
    .write_trailer     = mov_write_trailer,
    .flags             = AVFMT_GLOBALHEADER | AVFMT_ALLOW_FLUSH | AVFMT_TS_NEGATIVE,
    .codec_tag         = (const AVCodecTag* const []){ ff_mp4_obj_type, 0 },
    .priv_class        = &ismv_muxer_class,
};
#endif
#if CONFIG_F4V_MUXER
MOV_CLASS(f4v)
AVOutputFormat ff_f4v_muxer = {
    .name              = "f4v",
    .long_name         = NULL_IF_CONFIG_SMALL("F4V Adobe Flash Video"),
    .mime_type         = "application/f4v",
    .extensions        = "f4v",
    .priv_data_size    = sizeof(MOVMuxContext),
    .audio_codec       = AV_CODEC_ID_AAC,
    .video_codec       = AV_CODEC_ID_H264,
    .write_header      = mov_write_header,
    .write_packet      = mov_write_packet,
    .write_trailer     = mov_write_trailer,
    .flags             = AVFMT_GLOBALHEADER | AVFMT_ALLOW_FLUSH,
    .codec_tag         = (const AVCodecTag* const []){ codec_f4v_tags, 0 },
    .priv_class        = &f4v_muxer_class,
};
#endif<|MERGE_RESOLUTION|>--- conflicted
+++ resolved
@@ -3614,16 +3614,12 @@
             av_log(s, AV_LOG_WARNING, "The faststart flag is incompatible "
                    "with fragmentation and custom IO, disabling faststart\n");
             mov->flags &= ~FF_MOV_FLAG_FASTSTART;
-<<<<<<< HEAD
-        else
+        } else
             mov->reserved_moov_size = -1;
     }
 
     if (!supports_edts(mov) && s->avoid_negative_ts < 0) {
         s->avoid_negative_ts = 1;
-=======
-        }
->>>>>>> 8b524ab0
     }
 
     /* Non-seekable output is ok if using fragmentation. If ism_lookahead
