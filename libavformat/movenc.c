--- conflicted
+++ resolved
@@ -112,6 +112,7 @@
 static int supports_edts(MOVMuxContext *mov)
 {
     // EDTS with fragments is tricky as we don't know the duration when its written
+    // also we might end up having to write the EDTS before the first packet, which would fail
     return (mov->use_editlist<0 && !(mov->flags & FF_MOV_FLAG_FRAGMENT)) || mov->use_editlist>0;
 }
 
@@ -2355,16 +2356,8 @@
     avio_wb32(pb, 0); /* size */
     ffio_wfourcc(pb, "trak");
     mov_write_tkhd_tag(pb, mov, track, st);
-<<<<<<< HEAD
     if (supports_edts(mov))
-        mov_write_edts_tag(pb, track);  // PSP Movies and several other cases require edts box
-=======
-    if (track->mode == MODE_PSP || track->flags & MOV_TRACK_CTTS ||
-        (track->entry && track->cluster[0].dts) ||
-        is_clcp_track(track)) {
-        mov_write_edts_tag(pb, mov, track);  // PSP Movies require edts box
-    }
->>>>>>> dbb472cb
+        mov_write_edts_tag(pb, mov, track);  // PSP Movies and several other cases require edts box
     if (track->tref_tag)
         mov_write_tref_tag(pb, track);
     mov_write_mdia_tag(pb, track);
