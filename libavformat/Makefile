include $(SUBDIR)../config.mak

NAME = avformat

HEADERS = avformat.h                                                    \
          avio.h                                                        \
          version.h                                                     \

OBJS = allformats.o         \
       avio.o               \
       aviobuf.o            \
       cutils.o             \
       dump.o               \
       format.o             \
       id3v1.o              \
       id3v2.o              \
       metadata.o           \
       mux.o                \
       options.o            \
       os_support.o         \
       qtpalette.o          \
       protocols.o          \
       riff.o               \
       sdp.o                \
       url.o                \
       utils.o              \

# subsystems
OBJS-$(CONFIG_ISO_MEDIA)                 += isom.o
OBJS-$(CONFIG_NETWORK)                   += network.o
OBJS-$(CONFIG_RIFFDEC)                   += riffdec.o
OBJS-$(CONFIG_RIFFENC)                   += riffenc.o
OBJS-$(CONFIG_RTPDEC)                    += rdt.o                       \
                                            rtp.o                       \
                                            rtpdec.o                    \
                                            rtpdec_ac3.o                \
                                            rtpdec_amr.o                \
                                            rtpdec_asf.o                \
                                            rtpdec_dv.o                 \
                                            rtpdec_g726.o               \
                                            rtpdec_h261.o               \
                                            rtpdec_h263.o               \
                                            rtpdec_h263_rfc2190.o       \
                                            rtpdec_h264.o               \
                                            rtpdec_hevc.o               \
                                            rtpdec_ilbc.o               \
                                            rtpdec_jpeg.o               \
                                            rtpdec_latm.o               \
                                            rtpdec_mpa_robust.o         \
                                            rtpdec_mpeg12.o             \
                                            rtpdec_mpeg4.o              \
                                            rtpdec_mpegts.o             \
                                            rtpdec_qcelp.o              \
                                            rtpdec_qdm2.o               \
                                            rtpdec_qt.o                 \
                                            rtpdec_svq3.o               \
                                            rtpdec_vc2hq.o              \
                                            rtpdec_vp8.o                \
                                            rtpdec_vp9.o                \
                                            rtpdec_xiph.o
OBJS-$(CONFIG_RTPENC_CHAIN)              += rtpenc_chain.o rtp.o
<<<<<<< HEAD
OBJS-$(CONFIG_SHARED)                    += log2_tab.o golomb_tab.o
=======
OBJS-$(CONFIG_SRTP)                      += srtp.o
>>>>>>> 65a80240

# muxers/demuxers
OBJS-$(CONFIG_A64_MUXER)                 += a64.o rawenc.o
OBJS-$(CONFIG_AA_DEMUXER)                += aadec.o
OBJS-$(CONFIG_AAC_DEMUXER)               += aacdec.o apetag.o img2.o rawdec.o
OBJS-$(CONFIG_AC3_DEMUXER)               += ac3dec.o rawdec.o
OBJS-$(CONFIG_AC3_MUXER)                 += rawenc.o
OBJS-$(CONFIG_ACM_DEMUXER)               += acm.o rawdec.o
OBJS-$(CONFIG_ACT_DEMUXER)               += act.o
OBJS-$(CONFIG_ADF_DEMUXER)               += bintext.o sauce.o
OBJS-$(CONFIG_ADP_DEMUXER)               += adp.o
OBJS-$(CONFIG_ADS_DEMUXER)               += ads.o
OBJS-$(CONFIG_ADX_DEMUXER)               += adxdec.o
OBJS-$(CONFIG_ADX_MUXER)                 += rawenc.o
OBJS-$(CONFIG_ADTS_MUXER)                += adtsenc.o apetag.o img2.o \
                                            id3v2enc.o
OBJS-$(CONFIG_AEA_DEMUXER)               += aea.o pcm.o
OBJS-$(CONFIG_AFC_DEMUXER)               += afc.o
OBJS-$(CONFIG_AIFF_DEMUXER)              += aiffdec.o pcm.o isom.o \
                                            mov_chan.o
OBJS-$(CONFIG_AIFF_MUXER)                += aiffenc.o isom.o id3v2enc.o
OBJS-$(CONFIG_AIX_DEMUXER)               += aixdec.o
OBJS-$(CONFIG_AMR_DEMUXER)               += amr.o
OBJS-$(CONFIG_AMR_MUXER)                 += amr.o
OBJS-$(CONFIG_ANM_DEMUXER)               += anm.o
OBJS-$(CONFIG_APC_DEMUXER)               += apc.o
OBJS-$(CONFIG_APE_DEMUXER)               += ape.o apetag.o img2.o
OBJS-$(CONFIG_APNG_DEMUXER)              += apngdec.o
OBJS-$(CONFIG_APNG_MUXER)                += apngenc.o
OBJS-$(CONFIG_AQTITLE_DEMUXER)           += aqtitledec.o subtitles.o
OBJS-$(CONFIG_ASF_DEMUXER)               += asfdec_f.o asf.o asfcrypt.o \
                                            avlanguage.o
OBJS-$(CONFIG_ASF_O_DEMUXER)             += asfdec_o.o asf.o asfcrypt.o \
                                            avlanguage.o
OBJS-$(CONFIG_ASF_MUXER)                 += asfenc.o asf.o
OBJS-$(CONFIG_ASS_DEMUXER)               += assdec.o subtitles.o
OBJS-$(CONFIG_ASS_MUXER)                 += assenc.o
OBJS-$(CONFIG_AST_DEMUXER)               += ast.o astdec.o
OBJS-$(CONFIG_AST_MUXER)                 += ast.o astenc.o
OBJS-$(CONFIG_AU_DEMUXER)                += au.o pcm.o
OBJS-$(CONFIG_AU_MUXER)                  += au.o rawenc.o
OBJS-$(CONFIG_AVI_DEMUXER)               += avidec.o
OBJS-$(CONFIG_AVI_MUXER)                 += avienc.o mpegtsenc.o avlanguage.o rawutils.o
OBJS-$(CONFIG_AVISYNTH)                  += avisynth.o
OBJS-$(CONFIG_AVM2_MUXER)                += swfenc.o swf.o
OBJS-$(CONFIG_AVR_DEMUXER)               += avr.o pcm.o
OBJS-$(CONFIG_AVS_DEMUXER)               += avs.o voc_packet.o vocdec.o voc.o
OBJS-$(CONFIG_BETHSOFTVID_DEMUXER)       += bethsoftvid.o
OBJS-$(CONFIG_BFI_DEMUXER)               += bfi.o
OBJS-$(CONFIG_BINK_DEMUXER)              += bink.o
OBJS-$(CONFIG_BINTEXT_DEMUXER)           += bintext.o sauce.o
OBJS-$(CONFIG_BIT_DEMUXER)               += bit.o
OBJS-$(CONFIG_BIT_MUXER)                 += bit.o
OBJS-$(CONFIG_BMV_DEMUXER)               += bmv.o
OBJS-$(CONFIG_BOA_DEMUXER)               += boadec.o
OBJS-$(CONFIG_BFSTM_DEMUXER)             += brstm.o
OBJS-$(CONFIG_BRSTM_DEMUXER)             += brstm.o
OBJS-$(CONFIG_C93_DEMUXER)               += c93.o voc_packet.o vocdec.o voc.o
OBJS-$(CONFIG_CAF_DEMUXER)               += cafdec.o caf.o mov.o mov_chan.o \
                                            replaygain.o
OBJS-$(CONFIG_CAF_MUXER)                 += cafenc.o caf.o riff.o isom.o
OBJS-$(CONFIG_CAVSVIDEO_DEMUXER)         += cavsvideodec.o rawdec.o
OBJS-$(CONFIG_CAVSVIDEO_MUXER)           += rawenc.o
OBJS-$(CONFIG_CDG_DEMUXER)               += cdg.o
OBJS-$(CONFIG_CDXL_DEMUXER)              += cdxl.o
OBJS-$(CONFIG_CINE_DEMUXER)              += cinedec.o
OBJS-$(CONFIG_CONCAT_DEMUXER)            += concatdec.o
OBJS-$(CONFIG_CRC_MUXER)                 += crcenc.o
OBJS-$(CONFIG_DATA_DEMUXER)              += rawdec.o
OBJS-$(CONFIG_DATA_MUXER)                += rawdec.o
OBJS-$(CONFIG_DASH_MUXER)                += dashenc.o
OBJS-$(CONFIG_DAUD_DEMUXER)              += dauddec.o
OBJS-$(CONFIG_DAUD_MUXER)                += daudenc.o
OBJS-$(CONFIG_DCSTR_DEMUXER)             += dcstr.o
OBJS-$(CONFIG_DFA_DEMUXER)               += dfa.o
OBJS-$(CONFIG_DIRAC_DEMUXER)             += diracdec.o rawdec.o
OBJS-$(CONFIG_DIRAC_MUXER)               += rawenc.o
OBJS-$(CONFIG_DNXHD_DEMUXER)             += dnxhddec.o rawdec.o
OBJS-$(CONFIG_DNXHD_MUXER)               += rawenc.o
OBJS-$(CONFIG_DSF_DEMUXER)               += dsfdec.o
OBJS-$(CONFIG_DSICIN_DEMUXER)            += dsicin.o
OBJS-$(CONFIG_DSS_DEMUXER)               += dss.o
OBJS-$(CONFIG_DTSHD_DEMUXER)             += dtshddec.o
OBJS-$(CONFIG_DTS_DEMUXER)               += dtsdec.o rawdec.o
OBJS-$(CONFIG_DTS_MUXER)                 += rawenc.o
OBJS-$(CONFIG_DV_DEMUXER)                += dv.o
OBJS-$(CONFIG_DV_MUXER)                  += dvenc.o
OBJS-$(CONFIG_DVBSUB_DEMUXER)            += dvbsub.o
OBJS-$(CONFIG_DVBTXT_DEMUXER)            += dvbtxt.o
OBJS-$(CONFIG_DXA_DEMUXER)               += dxa.o
OBJS-$(CONFIG_EA_CDATA_DEMUXER)          += eacdata.o
OBJS-$(CONFIG_EA_DEMUXER)                += electronicarts.o
OBJS-$(CONFIG_EAC3_DEMUXER)              += ac3dec.o rawdec.o
OBJS-$(CONFIG_EAC3_MUXER)                += rawenc.o
OBJS-$(CONFIG_EPAF_DEMUXER)              += epafdec.o pcm.o
OBJS-$(CONFIG_FFM_DEMUXER)               += ffmdec.o
OBJS-$(CONFIG_FFM_MUXER)                 += ffmenc.o
OBJS-$(CONFIG_FFMETADATA_DEMUXER)        += ffmetadec.o
OBJS-$(CONFIG_FFMETADATA_MUXER)          += ffmetaenc.o
OBJS-$(CONFIG_FILMSTRIP_DEMUXER)         += filmstripdec.o
OBJS-$(CONFIG_FILMSTRIP_MUXER)           += filmstripenc.o
OBJS-$(CONFIG_FLAC_DEMUXER)              += flacdec.o rawdec.o \
                                            flac_picture.o   \
                                            oggparsevorbis.o \
                                            replaygain.o     \
                                            vorbiscomment.o
OBJS-$(CONFIG_FLAC_MUXER)                += flacenc.o flacenc_header.o \
                                            vorbiscomment.o
OBJS-$(CONFIG_FLIC_DEMUXER)              += flic.o
OBJS-$(CONFIG_FLV_DEMUXER)               += flvdec.o
OBJS-$(CONFIG_LIVE_FLV_DEMUXER)          += flvdec.o
OBJS-$(CONFIG_FLV_MUXER)                 += flvenc.o avc.o
OBJS-$(CONFIG_FOURXM_DEMUXER)            += 4xm.o
OBJS-$(CONFIG_FRAMECRC_MUXER)            += framecrcenc.o framehash.o
OBJS-$(CONFIG_FRAMEHASH_MUXER)           += hashenc.o framehash.o
OBJS-$(CONFIG_FRAMEMD5_MUXER)            += hashenc.o framehash.o
OBJS-$(CONFIG_FRM_DEMUXER)               += frmdec.o
OBJS-$(CONFIG_FSB_DEMUXER)               += fsb.o
OBJS-$(CONFIG_GIF_MUXER)                 += gif.o
OBJS-$(CONFIG_GIF_DEMUXER)               += gifdec.o
OBJS-$(CONFIG_GSM_DEMUXER)               += gsmdec.o
OBJS-$(CONFIG_GSM_MUXER)                 += rawenc.o
OBJS-$(CONFIG_GXF_DEMUXER)               += gxf.o
OBJS-$(CONFIG_GXF_MUXER)                 += gxfenc.o audiointerleave.o
OBJS-$(CONFIG_G722_DEMUXER)              += g722.o rawdec.o
OBJS-$(CONFIG_G722_MUXER)                += rawenc.o
OBJS-$(CONFIG_G723_1_DEMUXER)            += g723_1.o
OBJS-$(CONFIG_G723_1_MUXER)              += rawenc.o
OBJS-$(CONFIG_G729_DEMUXER)              += g729dec.o
OBJS-$(CONFIG_GENH_DEMUXER)              += genh.o
OBJS-$(CONFIG_H261_DEMUXER)              += h261dec.o rawdec.o
OBJS-$(CONFIG_H261_MUXER)                += rawenc.o
OBJS-$(CONFIG_H263_DEMUXER)              += h263dec.o rawdec.o
OBJS-$(CONFIG_H263_MUXER)                += rawenc.o
OBJS-$(CONFIG_H264_DEMUXER)              += h264dec.o rawdec.o
OBJS-$(CONFIG_H264_MUXER)                += rawenc.o
OBJS-$(CONFIG_HASH_MUXER)                += hashenc.o
OBJS-$(CONFIG_HDS_MUXER)                 += hdsenc.o
OBJS-$(CONFIG_HEVC_DEMUXER)              += hevcdec.o rawdec.o
OBJS-$(CONFIG_HEVC_MUXER)                += rawenc.o
OBJS-$(CONFIG_HLS_DEMUXER)               += hls.o
OBJS-$(CONFIG_HLS_MUXER)                 += hlsenc.o
OBJS-$(CONFIG_HNM_DEMUXER)               += hnm.o
OBJS-$(CONFIG_ICO_DEMUXER)               += icodec.o
OBJS-$(CONFIG_ICO_MUXER)                 += icoenc.o
OBJS-$(CONFIG_IDCIN_DEMUXER)             += idcin.o
OBJS-$(CONFIG_IDF_DEMUXER)               += bintext.o sauce.o
OBJS-$(CONFIG_IFF_DEMUXER)               += iff.o
OBJS-$(CONFIG_ILBC_DEMUXER)              += ilbc.o
OBJS-$(CONFIG_ILBC_MUXER)                += ilbc.o
OBJS-$(CONFIG_IMAGE2_DEMUXER)            += img2dec.o img2.o
OBJS-$(CONFIG_IMAGE2_MUXER)              += img2enc.o img2.o
OBJS-$(CONFIG_IMAGE2PIPE_DEMUXER)        += img2dec.o img2.o
OBJS-$(CONFIG_IMAGE2PIPE_MUXER)          += img2enc.o img2.o
OBJS-$(CONFIG_IMAGE2_ALIAS_PIX_DEMUXER)  += img2_alias_pix.o
OBJS-$(CONFIG_IMAGE2_BRENDER_PIX_DEMUXER) += img2_brender_pix.o
OBJS-$(CONFIG_IMAGE_BMP_PIPE_DEMUXER)     += img2dec.o img2.o
OBJS-$(CONFIG_IMAGE_DDS_PIPE_DEMUXER)     += img2dec.o img2.o
OBJS-$(CONFIG_IMAGE_DPX_PIPE_DEMUXER)     += img2dec.o img2.o
OBJS-$(CONFIG_IMAGE_EXR_PIPE_DEMUXER)     += img2dec.o img2.o
OBJS-$(CONFIG_IMAGE_J2K_PIPE_DEMUXER)     += img2dec.o img2.o
OBJS-$(CONFIG_IMAGE_JPEG_PIPE_DEMUXER)    += img2dec.o img2.o
OBJS-$(CONFIG_IMAGE_JPEGLS_PIPE_DEMUXER)  += img2dec.o img2.o
OBJS-$(CONFIG_IMAGE_PCX_PIPE_DEMUXER)     += img2dec.o img2.o
OBJS-$(CONFIG_IMAGE_PICTOR_PIPE_DEMUXER)  += img2dec.o img2.o
OBJS-$(CONFIG_IMAGE_PNG_PIPE_DEMUXER)     += img2dec.o img2.o
OBJS-$(CONFIG_IMAGE_QDRAW_PIPE_DEMUXER)   += img2dec.o img2.o
OBJS-$(CONFIG_IMAGE_SGI_PIPE_DEMUXER)     += img2dec.o img2.o
OBJS-$(CONFIG_IMAGE_SUNRAST_PIPE_DEMUXER) += img2dec.o img2.o
OBJS-$(CONFIG_IMAGE_TIFF_PIPE_DEMUXER)    += img2dec.o img2.o
OBJS-$(CONFIG_IMAGE_WEBP_PIPE_DEMUXER)    += img2dec.o img2.o
OBJS-$(CONFIG_INGENIENT_DEMUXER)         += ingenientdec.o rawdec.o
OBJS-$(CONFIG_IPMOVIE_DEMUXER)           += ipmovie.o
OBJS-$(CONFIG_IRCAM_DEMUXER)             += ircamdec.o ircam.o pcm.o
OBJS-$(CONFIG_IRCAM_MUXER)               += ircamenc.o ircam.o rawenc.o
OBJS-$(CONFIG_ISS_DEMUXER)               += iss.o
OBJS-$(CONFIG_IV8_DEMUXER)               += iv8.o
OBJS-$(CONFIG_IVF_DEMUXER)               += ivfdec.o
OBJS-$(CONFIG_IVF_MUXER)                 += ivfenc.o
OBJS-$(CONFIG_IVR_DEMUXER)               += rmdec.o rm.o rmsipr.o
OBJS-$(CONFIG_JACOSUB_DEMUXER)           += jacosubdec.o subtitles.o
OBJS-$(CONFIG_JACOSUB_MUXER)             += jacosubenc.o rawenc.o
OBJS-$(CONFIG_JV_DEMUXER)                += jvdec.o
OBJS-$(CONFIG_LATM_MUXER)                += latmenc.o rawenc.o
OBJS-$(CONFIG_LMLM4_DEMUXER)             += lmlm4.o
OBJS-$(CONFIG_LOAS_DEMUXER)              += loasdec.o rawdec.o
OBJS-$(CONFIG_LRC_DEMUXER)               += lrcdec.o lrc.o subtitles.o
OBJS-$(CONFIG_LRC_MUXER)                 += lrcenc.o lrc.o
OBJS-$(CONFIG_LVF_DEMUXER)               += lvfdec.o
OBJS-$(CONFIG_LXF_DEMUXER)               += lxfdec.o
OBJS-$(CONFIG_M4V_DEMUXER)               += m4vdec.o rawdec.o
OBJS-$(CONFIG_M4V_MUXER)                 += rawenc.o
OBJS-$(CONFIG_MATROSKA_DEMUXER)          += matroskadec.o matroska.o  \
                                            rmsipr.o flac_picture.o \
                                            oggparsevorbis.o vorbiscomment.o \
                                            flac_picture.o replaygain.o
OBJS-$(CONFIG_MATROSKA_MUXER)            += matroskaenc.o matroska.o \
                                            avc.o hevc.o \
                                            flacenc_header.o avlanguage.o vorbiscomment.o wv.o \
                                            webmdashenc.o webm_chunk.o
OBJS-$(CONFIG_MD5_MUXER)                 += hashenc.o
OBJS-$(CONFIG_MGSTS_DEMUXER)             += mgsts.o
OBJS-$(CONFIG_MICRODVD_DEMUXER)          += microdvddec.o subtitles.o
OBJS-$(CONFIG_MICRODVD_MUXER)            += microdvdenc.o
OBJS-$(CONFIG_MJPEG_DEMUXER)             += rawdec.o
OBJS-$(CONFIG_MJPEG_MUXER)               += rawenc.o
OBJS-$(CONFIG_MLP_DEMUXER)               += rawdec.o mlpdec.o
OBJS-$(CONFIG_MLP_MUXER)                 += rawenc.o
OBJS-$(CONFIG_MLV_DEMUXER)               += mlvdec.o riffdec.o
OBJS-$(CONFIG_MM_DEMUXER)                += mm.o
OBJS-$(CONFIG_MMF_DEMUXER)               += mmf.o
OBJS-$(CONFIG_MMF_MUXER)                 += mmf.o rawenc.o
OBJS-$(CONFIG_MOV_DEMUXER)               += mov.o mov_chan.o replaygain.o
OBJS-$(CONFIG_MOV_MUXER)                 += movenc.o avc.o hevc.o \
                                            movenchint.o mov_chan.o rtp.o \
                                            movenccenc.o rawutils.o
OBJS-$(CONFIG_MP2_MUXER)                 += mp3enc.o rawenc.o id3v2enc.o
OBJS-$(CONFIG_MP3_DEMUXER)               += mp3dec.o replaygain.o
OBJS-$(CONFIG_MP3_MUXER)                 += mp3enc.o rawenc.o id3v2enc.o
OBJS-$(CONFIG_MPC_DEMUXER)               += mpc.o apetag.o img2.o
OBJS-$(CONFIG_MPC8_DEMUXER)              += mpc8.o apetag.o img2.o
OBJS-$(CONFIG_MPEG1SYSTEM_MUXER)         += mpegenc.o
OBJS-$(CONFIG_MPEG1VCD_MUXER)            += mpegenc.o
OBJS-$(CONFIG_MPEG2DVD_MUXER)            += mpegenc.o
OBJS-$(CONFIG_MPEG2VOB_MUXER)            += mpegenc.o
OBJS-$(CONFIG_MPEG2SVCD_MUXER)           += mpegenc.o
OBJS-$(CONFIG_MPEG1VIDEO_MUXER)          += rawenc.o
OBJS-$(CONFIG_MPEG2VIDEO_MUXER)          += rawenc.o
OBJS-$(CONFIG_MPEGPS_DEMUXER)            += mpeg.o
OBJS-$(CONFIG_MPEGTS_DEMUXER)            += mpegts.o
OBJS-$(CONFIG_MPEGTS_MUXER)              += mpegtsenc.o
OBJS-$(CONFIG_MPEGVIDEO_DEMUXER)         += mpegvideodec.o rawdec.o
OBJS-$(CONFIG_MPJPEG_DEMUXER)            += mpjpegdec.o
OBJS-$(CONFIG_MPJPEG_MUXER)              += mpjpeg.o
OBJS-$(CONFIG_MPL2_DEMUXER)              += mpl2dec.o subtitles.o
OBJS-$(CONFIG_MSF_DEMUXER)               += msf.o
OBJS-$(CONFIG_MPSUB_DEMUXER)             += mpsubdec.o subtitles.o
OBJS-$(CONFIG_MSNWC_TCP_DEMUXER)         += msnwc_tcp.o
OBJS-$(CONFIG_MTV_DEMUXER)               += mtv.o
OBJS-$(CONFIG_MUSX_DEMUXER)              += musx.o
OBJS-$(CONFIG_MV_DEMUXER)                += mvdec.o
OBJS-$(CONFIG_MVI_DEMUXER)               += mvi.o
OBJS-$(CONFIG_MXF_DEMUXER)               += mxfdec.o mxf.o
OBJS-$(CONFIG_MXF_MUXER)                 += mxfenc.o mxf.o audiointerleave.o
OBJS-$(CONFIG_MXG_DEMUXER)               += mxg.o
OBJS-$(CONFIG_NC_DEMUXER)                += ncdec.o
OBJS-$(CONFIG_NISTSPHERE_DEMUXER)        += nistspheredec.o pcm.o
OBJS-$(CONFIG_NSV_DEMUXER)               += nsvdec.o
OBJS-$(CONFIG_NULL_MUXER)                += nullenc.o
OBJS-$(CONFIG_NUT_DEMUXER)               += nutdec.o nut.o isom.o
OBJS-$(CONFIG_NUT_MUXER)                 += nutenc.o nut.o
OBJS-$(CONFIG_NUV_DEMUXER)               += nuv.o
OBJS-$(CONFIG_OGG_DEMUXER)               += oggdec.o         \
                                            oggparsecelt.o   \
                                            oggparsedaala.o  \
                                            oggparsedirac.o  \
                                            oggparseflac.o   \
                                            oggparseogm.o    \
                                            oggparseopus.o   \
                                            oggparseskeleton.o \
                                            oggparsespeex.o  \
                                            oggparsetheora.o \
                                            oggparsevorbis.o \
                                            oggparsevp8.o    \
                                            replaygain.o     \
                                            vorbiscomment.o  \
                                            flac_picture.o
OBJS-$(CONFIG_OGA_MUXER)                 += oggenc.o \
                                            vorbiscomment.o
OBJS-$(CONFIG_OGG_MUXER)                 += oggenc.o \
                                            vorbiscomment.o
OBJS-$(CONFIG_OMA_DEMUXER)               += omadec.o pcm.o oma.o
OBJS-$(CONFIG_OMA_MUXER)                 += omaenc.o rawenc.o oma.o id3v2enc.o
OBJS-$(CONFIG_OPUS_MUXER)                += oggenc.o \
                                            vorbiscomment.o
OBJS-$(CONFIG_PAF_DEMUXER)               += paf.o
OBJS-$(CONFIG_PCM_ALAW_DEMUXER)          += pcmdec.o pcm.o
OBJS-$(CONFIG_PCM_ALAW_MUXER)            += pcmenc.o rawenc.o
OBJS-$(CONFIG_PCM_F32BE_DEMUXER)         += pcmdec.o pcm.o
OBJS-$(CONFIG_PCM_F32BE_MUXER)           += pcmenc.o rawenc.o
OBJS-$(CONFIG_PCM_F32LE_DEMUXER)         += pcmdec.o pcm.o
OBJS-$(CONFIG_PCM_F32LE_MUXER)           += pcmenc.o rawenc.o
OBJS-$(CONFIG_PCM_F64BE_DEMUXER)         += pcmdec.o pcm.o
OBJS-$(CONFIG_PCM_F64BE_MUXER)           += pcmenc.o rawenc.o
OBJS-$(CONFIG_PCM_F64LE_DEMUXER)         += pcmdec.o pcm.o
OBJS-$(CONFIG_PCM_F64LE_MUXER)           += pcmenc.o rawenc.o
OBJS-$(CONFIG_PCM_MULAW_DEMUXER)         += pcmdec.o pcm.o
OBJS-$(CONFIG_PCM_MULAW_MUXER)           += pcmenc.o rawenc.o
OBJS-$(CONFIG_PCM_S16BE_DEMUXER)         += pcmdec.o pcm.o
OBJS-$(CONFIG_PCM_S16BE_MUXER)           += pcmenc.o rawenc.o
OBJS-$(CONFIG_PCM_S16LE_DEMUXER)         += pcmdec.o pcm.o
OBJS-$(CONFIG_PCM_S16LE_MUXER)           += pcmenc.o rawenc.o
OBJS-$(CONFIG_PCM_S24BE_DEMUXER)         += pcmdec.o pcm.o
OBJS-$(CONFIG_PCM_S24BE_MUXER)           += pcmenc.o rawenc.o
OBJS-$(CONFIG_PCM_S24LE_DEMUXER)         += pcmdec.o pcm.o
OBJS-$(CONFIG_PCM_S24LE_MUXER)           += pcmenc.o rawenc.o
OBJS-$(CONFIG_PCM_S32BE_DEMUXER)         += pcmdec.o pcm.o
OBJS-$(CONFIG_PCM_S32BE_MUXER)           += pcmenc.o rawenc.o
OBJS-$(CONFIG_PCM_S32LE_DEMUXER)         += pcmdec.o pcm.o
OBJS-$(CONFIG_PCM_S32LE_MUXER)           += pcmenc.o rawenc.o
OBJS-$(CONFIG_PCM_S8_DEMUXER)            += pcmdec.o pcm.o
OBJS-$(CONFIG_PCM_S8_MUXER)              += pcmenc.o rawenc.o
OBJS-$(CONFIG_PCM_U16BE_DEMUXER)         += pcmdec.o pcm.o
OBJS-$(CONFIG_PCM_U16BE_MUXER)           += pcmenc.o rawenc.o
OBJS-$(CONFIG_PCM_U16LE_DEMUXER)         += pcmdec.o pcm.o
OBJS-$(CONFIG_PCM_U16LE_MUXER)           += pcmenc.o rawenc.o
OBJS-$(CONFIG_PCM_U24BE_DEMUXER)         += pcmdec.o pcm.o
OBJS-$(CONFIG_PCM_U24BE_MUXER)           += pcmenc.o rawenc.o
OBJS-$(CONFIG_PCM_U24LE_DEMUXER)         += pcmdec.o pcm.o
OBJS-$(CONFIG_PCM_U24LE_MUXER)           += pcmenc.o rawenc.o
OBJS-$(CONFIG_PCM_U32BE_DEMUXER)         += pcmdec.o pcm.o
OBJS-$(CONFIG_PCM_U32BE_MUXER)           += pcmenc.o rawenc.o
OBJS-$(CONFIG_PCM_U32LE_DEMUXER)         += pcmdec.o pcm.o
OBJS-$(CONFIG_PCM_U32LE_MUXER)           += pcmenc.o rawenc.o
OBJS-$(CONFIG_PCM_U8_DEMUXER)            += pcmdec.o pcm.o
OBJS-$(CONFIG_PCM_U8_MUXER)              += pcmenc.o rawenc.o
OBJS-$(CONFIG_PJS_DEMUXER)               += pjsdec.o subtitles.o
OBJS-$(CONFIG_PMP_DEMUXER)               += pmpdec.o
OBJS-$(CONFIG_PVA_DEMUXER)               += pva.o
OBJS-$(CONFIG_PVF_DEMUXER)               += pvfdec.o pcm.o
OBJS-$(CONFIG_QCP_DEMUXER)               += qcp.o
OBJS-$(CONFIG_R3D_DEMUXER)               += r3d.o
OBJS-$(CONFIG_RAWVIDEO_DEMUXER)          += rawvideodec.o
OBJS-$(CONFIG_RAWVIDEO_MUXER)            += rawenc.o
OBJS-$(CONFIG_REALTEXT_DEMUXER)          += realtextdec.o subtitles.o
OBJS-$(CONFIG_REDSPARK_DEMUXER)          += redspark.o
OBJS-$(CONFIG_RL2_DEMUXER)               += rl2.o
OBJS-$(CONFIG_RM_DEMUXER)                += rmdec.o rm.o rmsipr.o
OBJS-$(CONFIG_RM_MUXER)                  += rmenc.o rm.o
OBJS-$(CONFIG_ROQ_DEMUXER)               += idroqdec.o
OBJS-$(CONFIG_ROQ_MUXER)                 += idroqenc.o rawenc.o
OBJS-$(CONFIG_RSD_DEMUXER)               += rsd.o
OBJS-$(CONFIG_RSO_DEMUXER)               += rsodec.o rso.o pcm.o
OBJS-$(CONFIG_RSO_MUXER)                 += rsoenc.o rso.o
OBJS-$(CONFIG_RPL_DEMUXER)               += rpl.o
OBJS-$(CONFIG_RTP_MPEGTS_MUXER)          += rtpenc_mpegts.o
OBJS-$(CONFIG_RTP_MUXER)                 += rtp.o         \
                                            rtpenc_aac.o     \
                                            rtpenc_latm.o    \
                                            rtpenc_amr.o     \
                                            rtpenc_h261.o    \
                                            rtpenc_h263.o    \
                                            rtpenc_h263_rfc2190.o \
                                            rtpenc_h264_hevc.o    \
                                            rtpenc_jpeg.o \
                                            rtpenc_mpv.o     \
                                            rtpenc.o      \
                                            rtpenc_vp8.o  \
                                            rtpenc_xiph.o \
                                            avc.o hevc.o
OBJS-$(CONFIG_RTSP_DEMUXER)              += rtsp.o rtspdec.o httpauth.o \
                                            urldecode.o
OBJS-$(CONFIG_RTSP_MUXER)                += rtsp.o rtspenc.o httpauth.o \
                                            urldecode.o
OBJS-$(CONFIG_SAMI_DEMUXER)              += samidec.o subtitles.o
OBJS-$(CONFIG_SAP_DEMUXER)               += sapdec.o
OBJS-$(CONFIG_SAP_MUXER)                 += sapenc.o
OBJS-$(CONFIG_SBG_DEMUXER)               += sbgdec.o
OBJS-$(CONFIG_SDP_DEMUXER)               += rtsp.o
OBJS-$(CONFIG_SDR2_DEMUXER)              += sdr2.o
OBJS-$(CONFIG_SEGAFILM_DEMUXER)          += segafilm.o
OBJS-$(CONFIG_SEGMENT_MUXER)             += segment.o
OBJS-$(CONFIG_SHORTEN_DEMUXER)           += shortendec.o rawdec.o
OBJS-$(CONFIG_SIFF_DEMUXER)              += siff.o
OBJS-$(CONFIG_SINGLEJPEG_MUXER)          += rawenc.o
OBJS-$(CONFIG_SMACKER_DEMUXER)           += smacker.o
OBJS-$(CONFIG_SMJPEG_DEMUXER)            += smjpegdec.o smjpeg.o
OBJS-$(CONFIG_SMJPEG_MUXER)              += smjpegenc.o smjpeg.o
OBJS-$(CONFIG_SMOOTHSTREAMING_MUXER)     += smoothstreamingenc.o
OBJS-$(CONFIG_SMUSH_DEMUXER)             += smush.o
OBJS-$(CONFIG_SOL_DEMUXER)               += sol.o pcm.o
OBJS-$(CONFIG_SOX_DEMUXER)               += soxdec.o pcm.o
OBJS-$(CONFIG_SOX_MUXER)                 += soxenc.o rawenc.o
OBJS-$(CONFIG_SPDIF_DEMUXER)             += spdif.o spdifdec.o
OBJS-$(CONFIG_SPDIF_MUXER)               += spdif.o spdifenc.o
OBJS-$(CONFIG_SPEEX_MUXER)               += oggenc.o \
                                            vorbiscomment.o
OBJS-$(CONFIG_SRT_DEMUXER)               += srtdec.o subtitles.o
OBJS-$(CONFIG_SRT_MUXER)                 += srtenc.o
OBJS-$(CONFIG_STL_DEMUXER)               += stldec.o subtitles.o
OBJS-$(CONFIG_STR_DEMUXER)               += psxstr.o
OBJS-$(CONFIG_SUBVIEWER1_DEMUXER)        += subviewer1dec.o subtitles.o
OBJS-$(CONFIG_SUBVIEWER_DEMUXER)         += subviewerdec.o subtitles.o
OBJS-$(CONFIG_SUP_DEMUXER)               += supdec.o
OBJS-$(CONFIG_SVAG_DEMUXER)              += svag.o
OBJS-$(CONFIG_SWF_DEMUXER)               += swfdec.o swf.o
OBJS-$(CONFIG_SWF_MUXER)                 += swfenc.o swf.o
OBJS-$(CONFIG_TAK_DEMUXER)               += takdec.o apetag.o img2.o rawdec.o
OBJS-$(CONFIG_TEDCAPTIONS_DEMUXER)       += tedcaptionsdec.o subtitles.o
OBJS-$(CONFIG_TEE_MUXER)                 += tee.o
OBJS-$(CONFIG_THP_DEMUXER)               += thp.o
OBJS-$(CONFIG_THREEDOSTR_DEMUXER)        += 3dostr.o
OBJS-$(CONFIG_TIERTEXSEQ_DEMUXER)        += tiertexseq.o
OBJS-$(CONFIG_MKVTIMESTAMP_V2_MUXER)     += mkvtimestamp_v2.o
OBJS-$(CONFIG_TMV_DEMUXER)               += tmv.o
OBJS-$(CONFIG_TRUEHD_DEMUXER)            += rawdec.o mlpdec.o
OBJS-$(CONFIG_TRUEHD_MUXER)              += rawenc.o
OBJS-$(CONFIG_TTA_DEMUXER)               += tta.o apetag.o img2.o
OBJS-$(CONFIG_TTY_DEMUXER)               += tty.o sauce.o
OBJS-$(CONFIG_TXD_DEMUXER)               += txd.o
OBJS-$(CONFIG_UNCODEDFRAMECRC_MUXER)     += uncodedframecrcenc.o framehash.o
OBJS-$(CONFIG_V210_DEMUXER)              += v210.o
OBJS-$(CONFIG_V210X_DEMUXER)             += v210.o
OBJS-$(CONFIG_VAG_DEMUXER)               += vag.o
OBJS-$(CONFIG_VC1_DEMUXER)               += rawdec.o vc1dec.o
OBJS-$(CONFIG_VC1_MUXER)                 += rawenc.o
OBJS-$(CONFIG_VC1T_DEMUXER)              += vc1test.o
OBJS-$(CONFIG_VC1T_MUXER)                += vc1testenc.o
OBJS-$(CONFIG_VIVO_DEMUXER)              += vivo.o
OBJS-$(CONFIG_VMD_DEMUXER)               += sierravmd.o
OBJS-$(CONFIG_VOBSUB_DEMUXER)            += subtitles.o # mpeg demuxer is in the dependencies
OBJS-$(CONFIG_VOC_DEMUXER)               += vocdec.o voc_packet.o voc.o
OBJS-$(CONFIG_VOC_MUXER)                 += vocenc.o voc.o
OBJS-$(CONFIG_VPK_DEMUXER)               += vpk.o
OBJS-$(CONFIG_VPLAYER_DEMUXER)           += vplayerdec.o subtitles.o
OBJS-$(CONFIG_VQF_DEMUXER)               += vqf.o
OBJS-$(CONFIG_W64_DEMUXER)               += wavdec.o w64.o pcm.o
OBJS-$(CONFIG_W64_MUXER)                 += wavenc.o w64.o
OBJS-$(CONFIG_WAV_DEMUXER)               += wavdec.o pcm.o
OBJS-$(CONFIG_WAV_MUXER)                 += wavenc.o
OBJS-$(CONFIG_WC3_DEMUXER)               += wc3movie.o
OBJS-$(CONFIG_WEBM_MUXER)                += matroskaenc.o matroska.o \
                                            avc.o hevc.o \
                                            flacenc_header.o avlanguage.o \
                                            wv.o vorbiscomment.o \
                                            webmdashenc.o webm_chunk.o
OBJS-$(CONFIG_WEBM_DASH_MANIFEST_MUXER)  += webmdashenc.o matroska.o
OBJS-$(CONFIG_WEBM_CHUNK_MUXER)          += webm_chunk.o matroska.o
OBJS-$(CONFIG_WEBP_MUXER)                += webpenc.o
OBJS-$(CONFIG_WEBVTT_DEMUXER)            += webvttdec.o subtitles.o
OBJS-$(CONFIG_WEBVTT_MUXER)              += webvttenc.o
OBJS-$(CONFIG_WSAUD_DEMUXER)             += westwood_aud.o
OBJS-$(CONFIG_WSVQA_DEMUXER)             += westwood_vqa.o
OBJS-$(CONFIG_WTV_DEMUXER)               += wtvdec.o wtv_common.o asf.o \
                                            avlanguage.o
OBJS-$(CONFIG_WTV_MUXER)                 += wtvenc.o wtv_common.o \
                                            asf.o
OBJS-$(CONFIG_WV_DEMUXER)                += wvdec.o wv.o apetag.o img2.o
OBJS-$(CONFIG_WVE_DEMUXER)               += wvedec.o pcm.o
OBJS-$(CONFIG_WV_MUXER)                  += wvenc.o wv.o apetag.o img2.o
OBJS-$(CONFIG_XA_DEMUXER)                += xa.o
OBJS-$(CONFIG_XBIN_DEMUXER)              += bintext.o sauce.o
OBJS-$(CONFIG_XMV_DEMUXER)               += xmv.o
OBJS-$(CONFIG_XVAG_DEMUXER)              += xvag.o
OBJS-$(CONFIG_XWMA_DEMUXER)              += xwma.o
OBJS-$(CONFIG_YOP_DEMUXER)               += yop.o
OBJS-$(CONFIG_YUV4MPEGPIPE_MUXER)        += yuv4mpegenc.o
OBJS-$(CONFIG_YUV4MPEGPIPE_DEMUXER)      += yuv4mpegdec.o

# external libraries
OBJS-$(CONFIG_CHROMAPRINT_MUXER)         += chromaprint.o
OBJS-$(CONFIG_LIBGME_DEMUXER)            += libgme.o
OBJS-$(CONFIG_LIBMODPLUG_DEMUXER)        += libmodplug.o
OBJS-$(CONFIG_LIBNUT_DEMUXER)            += libnut.o
OBJS-$(CONFIG_LIBNUT_MUXER)              += libnut.o
OBJS-$(CONFIG_LIBRTMP)                   += librtmp.o
OBJS-$(CONFIG_LIBSSH_PROTOCOL)           += libssh.o
OBJS-$(CONFIG_LIBSMBCLIENT_PROTOCOL)     += libsmbclient.o

# protocols I/O
OBJS-$(CONFIG_ASYNC_PROTOCOL)            += async.o
OBJS-$(CONFIG_APPLEHTTP_PROTOCOL)        += hlsproto.o
OBJS-$(CONFIG_BLURAY_PROTOCOL)           += bluray.o
OBJS-$(CONFIG_CACHE_PROTOCOL)            += cache.o
OBJS-$(CONFIG_CONCAT_PROTOCOL)           += concat.o
OBJS-$(CONFIG_CRYPTO_PROTOCOL)           += crypto.o
OBJS-$(CONFIG_DATA_PROTOCOL)             += data_uri.o
OBJS-$(CONFIG_FFRTMPCRYPT_PROTOCOL)      += rtmpcrypt.o rtmpdh.o
OBJS-$(CONFIG_FFRTMPHTTP_PROTOCOL)       += rtmphttp.o
OBJS-$(CONFIG_FILE_PROTOCOL)             += file.o
OBJS-$(CONFIG_FTP_PROTOCOL)              += ftp.o
OBJS-$(CONFIG_GOPHER_PROTOCOL)           += gopher.o
OBJS-$(CONFIG_HLS_PROTOCOL)              += hlsproto.o
OBJS-$(CONFIG_HTTP_PROTOCOL)             += http.o httpauth.o urldecode.o
OBJS-$(CONFIG_HTTPPROXY_PROTOCOL)        += http.o httpauth.o urldecode.o
OBJS-$(CONFIG_HTTPS_PROTOCOL)            += http.o httpauth.o urldecode.o
OBJS-$(CONFIG_ICECAST_PROTOCOL)          += icecast.o
OBJS-$(CONFIG_MMSH_PROTOCOL)             += mmsh.o mms.o asf.o
OBJS-$(CONFIG_MMST_PROTOCOL)             += mmst.o mms.o asf.o
OBJS-$(CONFIG_MD5_PROTOCOL)              += md5proto.o
OBJS-$(CONFIG_PIPE_PROTOCOL)             += file.o
OBJS-$(CONFIG_RTMP_PROTOCOL)             += rtmpproto.o rtmppkt.o
OBJS-$(CONFIG_RTMPE_PROTOCOL)            += rtmpproto.o rtmppkt.o
OBJS-$(CONFIG_RTMPS_PROTOCOL)            += rtmpproto.o rtmppkt.o
OBJS-$(CONFIG_RTMPT_PROTOCOL)            += rtmpproto.o rtmppkt.o
OBJS-$(CONFIG_RTMPTE_PROTOCOL)           += rtmpproto.o rtmppkt.o
OBJS-$(CONFIG_RTMPTS_PROTOCOL)           += rtmpproto.o rtmppkt.o
OBJS-$(CONFIG_RTP_PROTOCOL)              += rtpproto.o
OBJS-$(CONFIG_SCTP_PROTOCOL)             += sctp.o
OBJS-$(CONFIG_SRTP_PROTOCOL)             += srtpproto.o srtp.o
OBJS-$(CONFIG_SUBFILE_PROTOCOL)          += subfile.o
OBJS-$(CONFIG_TCP_PROTOCOL)              += tcp.o
OBJS-$(CONFIG_TLS_GNUTLS_PROTOCOL)       += tls_gnutls.o tls.o
OBJS-$(CONFIG_TLS_OPENSSL_PROTOCOL)      += tls_openssl.o tls.o
OBJS-$(CONFIG_TLS_SCHANNEL_PROTOCOL)     += tls_schannel.o tls.o
OBJS-$(CONFIG_TLS_SECURETRANSPORT_PROTOCOL) += tls_securetransport.o tls.o
OBJS-$(CONFIG_UDP_PROTOCOL)              += udp.o
OBJS-$(CONFIG_UDPLITE_PROTOCOL)          += udp.o
OBJS-$(CONFIG_UNIX_PROTOCOL)             += unix.o

OBJS-$(HAVE_LIBC_MSVCRT)                 += file_open.o

# libavdevice dependencies
OBJS-$(CONFIG_IEC61883_INDEV)            += dv.o

# Windows resource file
SLIBOBJS-$(HAVE_GNU_WINDRES)             += avformatres.o

SKIPHEADERS-$(CONFIG_FFRTMPCRYPT_PROTOCOL) += rtmpdh.h
SKIPHEADERS-$(CONFIG_NETWORK)            += network.h rtsp.h

TESTPROGS = seek                                                        \
            url                                                         \
#           async                                                       \

TESTPROGS-$(CONFIG_MOV_MUXER)            += movenc
TESTPROGS-$(CONFIG_NETWORK)              += noproxy
TESTPROGS-$(CONFIG_FFRTMPCRYPT_PROTOCOL) += rtmpdh
TESTPROGS-$(CONFIG_SRTP)                 += srtp

TOOLS     = aviocat                                                     \
            ismindex                                                    \
            pktdumper                                                   \
            probetest                                                   \
            seek_print                                                  \
            sidxindex                                                   \<|MERGE_RESOLUTION|>--- conflicted
+++ resolved
@@ -59,11 +59,8 @@
                                             rtpdec_vp9.o                \
                                             rtpdec_xiph.o
 OBJS-$(CONFIG_RTPENC_CHAIN)              += rtpenc_chain.o rtp.o
-<<<<<<< HEAD
 OBJS-$(CONFIG_SHARED)                    += log2_tab.o golomb_tab.o
-=======
 OBJS-$(CONFIG_SRTP)                      += srtp.o
->>>>>>> 65a80240
 
 # muxers/demuxers
 OBJS-$(CONFIG_A64_MUXER)                 += a64.o rawenc.o
