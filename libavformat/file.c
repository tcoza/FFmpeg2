/*
 * buffered file I/O
 * Copyright (c) 2001 Fabrice Bellard
 *
 * This file is part of FFmpeg.
 *
 * FFmpeg is free software; you can redistribute it and/or
 * modify it under the terms of the GNU Lesser General Public
 * License as published by the Free Software Foundation; either
 * version 2.1 of the License, or (at your option) any later version.
 *
 * FFmpeg is distributed in the hope that it will be useful,
 * but WITHOUT ANY WARRANTY; without even the implied warranty of
 * MERCHANTABILITY or FITNESS FOR A PARTICULAR PURPOSE.  See the GNU
 * Lesser General Public License for more details.
 *
 * You should have received a copy of the GNU Lesser General Public
 * License along with FFmpeg; if not, write to the Free Software
 * Foundation, Inc., 51 Franklin Street, Fifth Floor, Boston, MA 02110-1301 USA
 */

#include "libavutil/avstring.h"
#include "libavutil/internal.h"
#include "libavutil/opt.h"
#include "avformat.h"
#if HAVE_DIRENT_H
#include <dirent.h>
#endif
#include <fcntl.h>
#if HAVE_IO_H
#include <io.h>
#endif
#if HAVE_UNISTD_H
#include <unistd.h>
#endif
#include <sys/stat.h>
#include <stdlib.h>
#include "os_support.h"
#include "url.h"

/* Some systems may not have S_ISFIFO */
#ifndef S_ISFIFO
#  ifdef S_IFIFO
#    define S_ISFIFO(m) (((m) & S_IFMT) == S_IFIFO)
#  else
#    define S_ISFIFO(m) 0
#  endif
#endif

/* Not available in POSIX.1-1996 */
#ifndef S_ISLNK
#  ifdef S_IFLNK
#    define S_ISLNK(m) (((m) & S_IFLNK) == S_IFLNK)
#  else
#    define S_ISLNK(m) 0
#  endif
#endif

/* Not available in POSIX.1-1996 */
#ifndef S_ISSOCK
#  ifdef S_IFSOCK
#    define S_ISSOCK(m) (((m) & S_IFMT) == S_IFSOCK)
#  else
#    define S_ISSOCK(m) 0
#  endif
#endif

/* standard file protocol */

typedef struct FileContext {
    const AVClass *class;
    int fd;
    int trunc;
<<<<<<< HEAD
    int blocksize;
#if HAVE_DIRENT_H
    DIR *dir;
#endif
} FileContext;

static const AVOption file_options[] = {
    { "truncate", "truncate existing files on write", offsetof(FileContext, trunc), AV_OPT_TYPE_BOOL, { .i64 = 1 }, 0, 1, AV_OPT_FLAG_ENCODING_PARAM },
    { "blocksize", "set I/O operation maximum block size", offsetof(FileContext, blocksize), AV_OPT_TYPE_INT, { .i64 = INT_MAX }, 1, INT_MAX, AV_OPT_FLAG_ENCODING_PARAM },
    { NULL }
};

static const AVOption pipe_options[] = {
    { "blocksize", "set I/O operation maximum block size", offsetof(FileContext, blocksize), AV_OPT_TYPE_INT, { .i64 = INT_MAX }, 1, INT_MAX, AV_OPT_FLAG_ENCODING_PARAM },
=======
    int follow;
} FileContext;

static const AVOption file_options[] = {
    { "truncate", "Truncate existing files on write", offsetof(FileContext, trunc), AV_OPT_TYPE_INT, { .i64 = 1 }, 0, 1, AV_OPT_FLAG_ENCODING_PARAM },
    { "follow", "Follow a file as it is being written", offsetof(FileContext, follow), AV_OPT_TYPE_INT, { .i64 = 0 }, 0, 1, AV_OPT_FLAG_DECODING_PARAM },
>>>>>>> 933dec0e
    { NULL }
};

static const AVClass file_class = {
    .class_name = "file",
    .item_name  = av_default_item_name,
    .option     = file_options,
    .version    = LIBAVUTIL_VERSION_INT,
};

static const AVClass pipe_class = {
    .class_name = "pipe",
    .item_name  = av_default_item_name,
    .option     = pipe_options,
    .version    = LIBAVUTIL_VERSION_INT,
};

static int file_read(URLContext *h, unsigned char *buf, int size)
{
    FileContext *c = h->priv_data;
<<<<<<< HEAD
    int ret;
    size = FFMIN(size, c->blocksize);
    ret = read(c->fd, buf, size);
=======
    int ret = read(c->fd, buf, size);
    if (ret == 0 && c->follow)
        return AVERROR(EAGAIN);
>>>>>>> 933dec0e
    return (ret == -1) ? AVERROR(errno) : ret;
}

static int file_write(URLContext *h, const unsigned char *buf, int size)
{
    FileContext *c = h->priv_data;
    int ret;
    size = FFMIN(size, c->blocksize);
    ret = write(c->fd, buf, size);
    return (ret == -1) ? AVERROR(errno) : ret;
}

static int file_get_handle(URLContext *h)
{
    FileContext *c = h->priv_data;
    return c->fd;
}

static int file_check(URLContext *h, int mask)
{
    int ret = 0;
    const char *filename = h->filename;
    av_strstart(filename, "file:", &filename);

    {
#if HAVE_ACCESS && defined(R_OK)
    if (access(filename, F_OK) < 0)
        return AVERROR(errno);
    if (mask&AVIO_FLAG_READ)
        if (access(filename, R_OK) >= 0)
            ret |= AVIO_FLAG_READ;
    if (mask&AVIO_FLAG_WRITE)
        if (access(filename, W_OK) >= 0)
            ret |= AVIO_FLAG_WRITE;
#else
    struct stat st;
    ret = stat(filename, &st);
    if (ret < 0)
        return AVERROR(errno);

    ret |= st.st_mode&S_IRUSR ? mask&AVIO_FLAG_READ  : 0;
    ret |= st.st_mode&S_IWUSR ? mask&AVIO_FLAG_WRITE : 0;
#endif
    }
    return ret;
}

static int file_delete(URLContext *h)
{
#if HAVE_UNISTD_H
    int ret;
    const char *filename = h->filename;
    av_strstart(filename, "file:", &filename);

    ret = rmdir(filename);
    if (ret < 0 && errno == ENOTDIR)
        ret = unlink(filename);
    if (ret < 0)
        return AVERROR(errno);

    return ret;
#else
    return AVERROR(ENOSYS);
#endif /* HAVE_UNISTD_H */
}

static int file_move(URLContext *h_src, URLContext *h_dst)
{
    const char *filename_src = h_src->filename;
    const char *filename_dst = h_dst->filename;
    av_strstart(filename_src, "file:", &filename_src);
    av_strstart(filename_dst, "file:", &filename_dst);

    if (rename(filename_src, filename_dst) < 0)
        return AVERROR(errno);

    return 0;
}

#if CONFIG_FILE_PROTOCOL

static int file_open(URLContext *h, const char *filename, int flags)
{
    FileContext *c = h->priv_data;
    int access;
    int fd;
    struct stat st;

    av_strstart(filename, "file:", &filename);

    if (flags & AVIO_FLAG_WRITE && flags & AVIO_FLAG_READ) {
        access = O_CREAT | O_RDWR;
        if (c->trunc)
            access |= O_TRUNC;
    } else if (flags & AVIO_FLAG_WRITE) {
        access = O_CREAT | O_WRONLY;
        if (c->trunc)
            access |= O_TRUNC;
    } else {
        access = O_RDONLY;
    }
#ifdef O_BINARY
    access |= O_BINARY;
#endif
    fd = avpriv_open(filename, access, 0666);
    if (fd == -1)
        return AVERROR(errno);
    c->fd = fd;

    h->is_streamed = !fstat(fd, &st) && S_ISFIFO(st.st_mode);

    return 0;
}

/* XXX: use llseek */
static int64_t file_seek(URLContext *h, int64_t pos, int whence)
{
    FileContext *c = h->priv_data;
    int64_t ret;

    if (whence == AVSEEK_SIZE) {
        struct stat st;
        ret = fstat(c->fd, &st);
        return ret < 0 ? AVERROR(errno) : (S_ISFIFO(st.st_mode) ? 0 : st.st_size);
    }

    ret = lseek(c->fd, pos, whence);

    return ret < 0 ? AVERROR(errno) : ret;
}

static int file_close(URLContext *h)
{
    FileContext *c = h->priv_data;
    return close(c->fd);
}

static int file_open_dir(URLContext *h)
{
#if HAVE_LSTAT
    FileContext *c = h->priv_data;

    c->dir = opendir(h->filename);
    if (!c->dir)
        return AVERROR(errno);

    return 0;
#else
    return AVERROR(ENOSYS);
#endif /* HAVE_LSTAT */
}

static int file_read_dir(URLContext *h, AVIODirEntry **next)
{
#if HAVE_LSTAT
    FileContext *c = h->priv_data;
    struct dirent *dir;
    char *fullpath = NULL;

    *next = ff_alloc_dir_entry();
    if (!*next)
        return AVERROR(ENOMEM);
    do {
        errno = 0;
        dir = readdir(c->dir);
        if (!dir) {
            av_freep(next);
            return AVERROR(errno);
        }
    } while (!strcmp(dir->d_name, ".") || !strcmp(dir->d_name, ".."));

    fullpath = av_append_path_component(h->filename, dir->d_name);
    if (fullpath) {
        struct stat st;
        if (!lstat(fullpath, &st)) {
            if (S_ISDIR(st.st_mode))
                (*next)->type = AVIO_ENTRY_DIRECTORY;
            else if (S_ISFIFO(st.st_mode))
                (*next)->type = AVIO_ENTRY_NAMED_PIPE;
            else if (S_ISCHR(st.st_mode))
                (*next)->type = AVIO_ENTRY_CHARACTER_DEVICE;
            else if (S_ISBLK(st.st_mode))
                (*next)->type = AVIO_ENTRY_BLOCK_DEVICE;
            else if (S_ISLNK(st.st_mode))
                (*next)->type = AVIO_ENTRY_SYMBOLIC_LINK;
            else if (S_ISSOCK(st.st_mode))
                (*next)->type = AVIO_ENTRY_SOCKET;
            else if (S_ISREG(st.st_mode))
                (*next)->type = AVIO_ENTRY_FILE;
            else
                (*next)->type = AVIO_ENTRY_UNKNOWN;

            (*next)->group_id = st.st_gid;
            (*next)->user_id = st.st_uid;
            (*next)->size = st.st_size;
            (*next)->filemode = st.st_mode & 0777;
            (*next)->modification_timestamp = INT64_C(1000000) * st.st_mtime;
            (*next)->access_timestamp =  INT64_C(1000000) * st.st_atime;
            (*next)->status_change_timestamp = INT64_C(1000000) * st.st_ctime;
        }
        av_free(fullpath);
    }

    (*next)->name = av_strdup(dir->d_name);
    return 0;
#else
    return AVERROR(ENOSYS);
#endif /* HAVE_LSTAT */
}

static int file_close_dir(URLContext *h)
{
#if HAVE_LSTAT
    FileContext *c = h->priv_data;
    closedir(c->dir);
    return 0;
#else
    return AVERROR(ENOSYS);
#endif /* HAVE_LSTAT */
}

const URLProtocol ff_file_protocol = {
    .name                = "file",
    .url_open            = file_open,
    .url_read            = file_read,
    .url_write           = file_write,
    .url_seek            = file_seek,
    .url_close           = file_close,
    .url_get_file_handle = file_get_handle,
    .url_check           = file_check,
    .url_delete          = file_delete,
    .url_move            = file_move,
    .priv_data_size      = sizeof(FileContext),
    .priv_data_class     = &file_class,
    .url_open_dir        = file_open_dir,
    .url_read_dir        = file_read_dir,
    .url_close_dir       = file_close_dir,
    .default_whitelist   = "file,crypto"
};

#endif /* CONFIG_FILE_PROTOCOL */

#if CONFIG_PIPE_PROTOCOL

static int pipe_open(URLContext *h, const char *filename, int flags)
{
    FileContext *c = h->priv_data;
    int fd;
    char *final;
    av_strstart(filename, "pipe:", &filename);

    fd = strtol(filename, &final, 10);
    if((filename == final) || *final ) {/* No digits found, or something like 10ab */
        if (flags & AVIO_FLAG_WRITE) {
            fd = 1;
        } else {
            fd = 0;
        }
    }
#if HAVE_SETMODE
    setmode(fd, O_BINARY);
#endif
    c->fd = fd;
    h->is_streamed = 1;
    return 0;
}

const URLProtocol ff_pipe_protocol = {
    .name                = "pipe",
    .url_open            = pipe_open,
    .url_read            = file_read,
    .url_write           = file_write,
    .url_get_file_handle = file_get_handle,
    .url_check           = file_check,
    .priv_data_size      = sizeof(FileContext),
    .priv_data_class     = &pipe_class,
    .default_whitelist   = "crypto"
};

#endif /* CONFIG_PIPE_PROTOCOL */<|MERGE_RESOLUTION|>--- conflicted
+++ resolved
@@ -71,8 +71,8 @@
     const AVClass *class;
     int fd;
     int trunc;
-<<<<<<< HEAD
     int blocksize;
+    int follow;
 #if HAVE_DIRENT_H
     DIR *dir;
 #endif
@@ -81,19 +81,12 @@
 static const AVOption file_options[] = {
     { "truncate", "truncate existing files on write", offsetof(FileContext, trunc), AV_OPT_TYPE_BOOL, { .i64 = 1 }, 0, 1, AV_OPT_FLAG_ENCODING_PARAM },
     { "blocksize", "set I/O operation maximum block size", offsetof(FileContext, blocksize), AV_OPT_TYPE_INT, { .i64 = INT_MAX }, 1, INT_MAX, AV_OPT_FLAG_ENCODING_PARAM },
+    { "follow", "Follow a file as it is being written", offsetof(FileContext, follow), AV_OPT_TYPE_INT, { .i64 = 0 }, 0, 1, AV_OPT_FLAG_DECODING_PARAM },
     { NULL }
 };
 
 static const AVOption pipe_options[] = {
     { "blocksize", "set I/O operation maximum block size", offsetof(FileContext, blocksize), AV_OPT_TYPE_INT, { .i64 = INT_MAX }, 1, INT_MAX, AV_OPT_FLAG_ENCODING_PARAM },
-=======
-    int follow;
-} FileContext;
-
-static const AVOption file_options[] = {
-    { "truncate", "Truncate existing files on write", offsetof(FileContext, trunc), AV_OPT_TYPE_INT, { .i64 = 1 }, 0, 1, AV_OPT_FLAG_ENCODING_PARAM },
-    { "follow", "Follow a file as it is being written", offsetof(FileContext, follow), AV_OPT_TYPE_INT, { .i64 = 0 }, 0, 1, AV_OPT_FLAG_DECODING_PARAM },
->>>>>>> 933dec0e
     { NULL }
 };
 
@@ -114,15 +107,11 @@
 static int file_read(URLContext *h, unsigned char *buf, int size)
 {
     FileContext *c = h->priv_data;
-<<<<<<< HEAD
     int ret;
     size = FFMIN(size, c->blocksize);
     ret = read(c->fd, buf, size);
-=======
-    int ret = read(c->fd, buf, size);
     if (ret == 0 && c->follow)
         return AVERROR(EAGAIN);
->>>>>>> 933dec0e
     return (ret == -1) ? AVERROR(errno) : ret;
 }
 
