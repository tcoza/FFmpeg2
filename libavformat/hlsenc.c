/*
 * Apple HTTP Live Streaming segmenter
 * Copyright (c) 2012, Luca Barbato
 *
 * This file is part of FFmpeg.
 *
 * FFmpeg is free software; you can redistribute it and/or
 * modify it under the terms of the GNU Lesser General Public
 * License as published by the Free Software Foundation; either
 * version 2.1 of the License, or (at your option) any later version.
 *
 * FFmpeg is distributed in the hope that it will be useful,
 * but WITHOUT ANY WARRANTY; without even the implied warranty of
 * MERCHANTABILITY or FITNESS FOR A PARTICULAR PURPOSE.  See the GNU
 * Lesser General Public License for more details.
 *
 * You should have received a copy of the GNU Lesser General Public
 * License along with FFmpeg; if not, write to the Free Software
 * Foundation, Inc., 51 Franklin Street, Fifth Floor, Boston, MA 02110-1301 USA
 */

#include <float.h>

#include "libavutil/mathematics.h"
#include "libavutil/parseutils.h"
#include "libavutil/avstring.h"
#include "libavutil/opt.h"
#include "libavutil/log.h"

#include "avformat.h"
#include "internal.h"

typedef struct ListEntry {
    char  name[1024];
    int   duration;
    struct ListEntry *next;
} ListEntry;

typedef struct HLSContext {
    const AVClass *class;  // Class for private options.
    unsigned number;
    int64_t sequence;
    AVOutputFormat *oformat;
    AVFormatContext *avf;
    float time;            // Set by a private option.
    int  size;             // Set by a private option.
    int  wrap;             // Set by a private option.
    int64_t recording_time;
    int has_video;
    int64_t start_pts;
    int64_t end_pts;
<<<<<<< HEAD
    int64_t duration;      ///< last segment duration computed so far, in seconds
=======
    int64_t duration;      // last segment duration computed so far, in seconds
>>>>>>> 09c93b1b
    int nb_entries;
    ListEntry *list;
    ListEntry *end_list;
    char *basename;
    AVIOContext *pb;
} HLSContext;

static int hls_mux_init(AVFormatContext *s)
{
    HLSContext *hls = s->priv_data;
    AVFormatContext *oc;
    int i;

    hls->avf = oc = avformat_alloc_context();
    if (!oc)
        return AVERROR(ENOMEM);

    oc->oformat            = hls->oformat;
    oc->interrupt_callback = s->interrupt_callback;

    for (i = 0; i < s->nb_streams; i++) {
        AVStream *st;
        if (!(st = avformat_new_stream(oc, NULL)))
            return AVERROR(ENOMEM);
        avcodec_copy_context(st->codec, s->streams[i]->codec);
        st->sample_aspect_ratio = s->streams[i]->sample_aspect_ratio;
    }

    return 0;
}

static int append_entry(HLSContext *hls, uint64_t duration)
{
    ListEntry *en = av_malloc(sizeof(*en));

    if (!en)
        return AVERROR(ENOMEM);

    av_strlcpy(en->name, av_basename(hls->avf->filename), sizeof(en->name));

    en->duration = duration;
    en->next     = NULL;

    if (!hls->list)
        hls->list = en;
    else
        hls->end_list->next = en;

    hls->end_list = en;

    if (hls->nb_entries >= hls->size) {
        en = hls->list;
        hls->list = en->next;
        av_free(en);
    } else
        hls->nb_entries++;

    hls->sequence++;

    return 0;
}

static void free_entries(HLSContext *hls)
{
    ListEntry *p = hls->list, *en;

    while(p) {
        en = p;
        p = p->next;
        av_free(en);
    }
}

static int hls_window(AVFormatContext *s, int last)
{
    HLSContext *hls = s->priv_data;
    ListEntry *en;
    int target_duration = 0;
    int ret = 0;

    if ((ret = avio_open2(&hls->pb, s->filename, AVIO_FLAG_WRITE,
                          &s->interrupt_callback, NULL)) < 0)
        goto fail;

    for (en = hls->list; en; en = en->next) {
        if (target_duration < en->duration)
            target_duration = en->duration;
    }

    avio_printf(hls->pb, "#EXTM3U\n");
    avio_printf(hls->pb, "#EXT-X-VERSION:3\n");
    avio_printf(hls->pb, "#EXT-X-TARGETDURATION:%d\n", target_duration);
    avio_printf(hls->pb, "#EXT-X-MEDIA-SEQUENCE:%"PRId64"\n",
                FFMAX(0, hls->sequence - hls->size));

    for (en = hls->list; en; en = en->next) {
        avio_printf(hls->pb, "#EXTINF:%d,\n", en->duration);
        avio_printf(hls->pb, "%s\n", en->name);
    }

    if (last)
        avio_printf(hls->pb, "#EXT-X-ENDLIST\n");

fail:
    avio_closep(&hls->pb);
    return ret;
}

static int hls_start(AVFormatContext *s)
{
    HLSContext *c = s->priv_data;
    AVFormatContext *oc = c->avf;
    int err = 0;

    if (av_get_frame_filename(oc->filename, sizeof(oc->filename),
                              c->basename, c->wrap ? c->number % c->wrap : c->number) < 0) {
        av_log(oc, AV_LOG_ERROR, "Invalid segment filename template '%s'\n", c->basename);
        return AVERROR(EINVAL);
    }
    c->number++;

    if ((err = avio_open2(&oc->pb, oc->filename, AVIO_FLAG_WRITE,
                          &s->interrupt_callback, NULL)) < 0)
        return err;

    if (oc->oformat->priv_class && oc->priv_data)
        av_opt_set(oc->priv_data, "mpegts_flags", "resend_headers", 0);

    return 0;
}

static int hls_write_header(AVFormatContext *s)
{
    HLSContext *hls = s->priv_data;
    int ret, i;
    char *p;
    const char *pattern = "%d.ts";
    int basename_size = strlen(s->filename) + strlen(pattern) + 1;

    hls->number      = 0;

    hls->recording_time = hls->time * AV_TIME_BASE;
    hls->start_pts      = AV_NOPTS_VALUE;

    for (i = 0; i < s->nb_streams; i++)
        hls->has_video +=
            s->streams[i]->codec->codec_type == AVMEDIA_TYPE_VIDEO;

    if (hls->has_video > 1)
        av_log(s, AV_LOG_WARNING,
               "More than a single video stream present, "
               "expect issues decoding it.\n");

    hls->oformat = av_guess_format("mpegts", NULL, NULL);

    if (!hls->oformat) {
        ret = AVERROR_MUXER_NOT_FOUND;
        goto fail;
    }

    hls->basename = av_malloc(basename_size);

    if (!hls->basename) {
        ret = AVERROR(ENOMEM);
        goto fail;
    }

    strcpy(hls->basename, s->filename);

    p = strrchr(hls->basename, '.');

    if (p)
        *p = '\0';

    av_strlcat(hls->basename, pattern, basename_size);

    if ((ret = hls_mux_init(s)) < 0)
        goto fail;

    if ((ret = hls_start(s)) < 0)
        goto fail;

    if ((ret = avformat_write_header(hls->avf, NULL)) < 0)
        return ret;


fail:
    if (ret) {
        av_free(hls->basename);
        if (hls->avf)
            avformat_free_context(hls->avf);
    }
    return ret;
}

static int hls_write_packet(AVFormatContext *s, AVPacket *pkt)
{
    HLSContext *hls = s->priv_data;
    AVFormatContext *oc = hls->avf;
    AVStream *st = s->streams[pkt->stream_index];
    int64_t end_pts = hls->recording_time * hls->number;
    int is_ref_pkt = 1;
    int ret, can_split = 1;

    if (hls->start_pts == AV_NOPTS_VALUE) {
        hls->start_pts = pkt->pts;
        hls->end_pts   = pkt->pts;
    }

    if (hls->has_video) {
        can_split = st->codec->codec_type == AVMEDIA_TYPE_VIDEO &&
                    pkt->flags & AV_PKT_FLAG_KEY;
        is_ref_pkt = st->codec->codec_type == AVMEDIA_TYPE_VIDEO;
    }
    if (pkt->pts == AV_NOPTS_VALUE)
<<<<<<< HEAD
        is_ref_pkt = can_split = 0;

    if (is_ref_pkt)
=======
        can_split = 0;
    else
>>>>>>> 09c93b1b
        hls->duration = av_rescale(pkt->pts - hls->end_pts,
                                   st->time_base.num, st->time_base.den);

    if (can_split && av_compare_ts(pkt->pts - hls->start_pts, st->time_base,
                                   end_pts, AV_TIME_BASE_Q) >= 0) {
        ret = append_entry(hls, hls->duration);
        if (ret)
            return ret;

        hls->end_pts = pkt->pts;
        hls->duration = 0;

        av_write_frame(oc, NULL); /* Flush any buffered data */
        avio_close(oc->pb);

        ret = hls_start(s);

        if (ret)
            return ret;

        oc = hls->avf;

        if ((ret = hls_window(s, 0)) < 0)
            return ret;
    }

    ret = ff_write_chained(oc, pkt->stream_index, pkt, s);

    return ret;
}

static int hls_write_trailer(struct AVFormatContext *s)
{
    HLSContext *hls = s->priv_data;
    AVFormatContext *oc = hls->avf;

    av_write_trailer(oc);
    avio_closep(&oc->pb);
    avformat_free_context(oc);
    av_free(hls->basename);
    append_entry(hls, hls->duration);
    hls_window(s, 1);

    free_entries(hls);
    avio_close(hls->pb);
    return 0;
}

#define OFFSET(x) offsetof(HLSContext, x)
#define E AV_OPT_FLAG_ENCODING_PARAM
static const AVOption options[] = {
    {"start_number",  "set first number in the sequence",        OFFSET(sequence),AV_OPT_TYPE_INT64,  {.i64 = 0},     0, INT64_MAX, E},
    {"hls_time",      "set segment length in seconds",           OFFSET(time),    AV_OPT_TYPE_FLOAT,  {.dbl = 2},     0, FLT_MAX, E},
    {"hls_list_size", "set maximum number of playlist entries",  OFFSET(size),    AV_OPT_TYPE_INT,    {.i64 = 5},     0, INT_MAX, E},
    {"hls_wrap",      "set number after which the index wraps",  OFFSET(wrap),    AV_OPT_TYPE_INT,    {.i64 = 0},     0, INT_MAX, E},
    { NULL },
};

static const AVClass hls_class = {
    .class_name = "hls muxer",
    .item_name  = av_default_item_name,
    .option     = options,
    .version    = LIBAVUTIL_VERSION_INT,
};


AVOutputFormat ff_hls_muxer = {
    .name           = "hls",
    .long_name      = NULL_IF_CONFIG_SMALL("Apple HTTP Live Streaming"),
    .extensions     = "m3u8",
    .priv_data_size = sizeof(HLSContext),
    .audio_codec    = AV_CODEC_ID_MP2,
    .video_codec    = AV_CODEC_ID_MPEG2VIDEO,
    .flags          = AVFMT_NOFILE | AVFMT_ALLOW_FLUSH,
    .write_header   = hls_write_header,
    .write_packet   = hls_write_packet,
    .write_trailer  = hls_write_trailer,
    .priv_class     = &hls_class,
};<|MERGE_RESOLUTION|>--- conflicted
+++ resolved
@@ -49,11 +49,7 @@
     int has_video;
     int64_t start_pts;
     int64_t end_pts;
-<<<<<<< HEAD
-    int64_t duration;      ///< last segment duration computed so far, in seconds
-=======
     int64_t duration;      // last segment duration computed so far, in seconds
->>>>>>> 09c93b1b
     int nb_entries;
     ListEntry *list;
     ListEntry *end_list;
@@ -269,14 +265,9 @@
         is_ref_pkt = st->codec->codec_type == AVMEDIA_TYPE_VIDEO;
     }
     if (pkt->pts == AV_NOPTS_VALUE)
-<<<<<<< HEAD
         is_ref_pkt = can_split = 0;
 
     if (is_ref_pkt)
-=======
-        can_split = 0;
-    else
->>>>>>> 09c93b1b
         hls->duration = av_rescale(pkt->pts - hls->end_pts,
                                    st->time_base.num, st->time_base.den);
 
