--- conflicted
+++ resolved
@@ -528,15 +528,10 @@
 
     memset(stat, 0, packet_size * sizeof(*stat));
 
-<<<<<<< HEAD
     for (i = 0; i < size - 3; i++) {
-        if (buf[i] == 0x47 && !(buf[i + 1] & 0x80) && buf[i + 3] != 0x47) {
+        if (buf[i] == 0x47 &&
+            (!probe || (!(buf[i + 1] & 0x80) && buf[i + 3] != 0x47))) {
             int x = i % packet_size;
-=======
-    for (x = i = 0; i < size - 3; i++) {
-        if (buf[i] == 0x47 &&
-            (!probe || (!(buf[i + 1] & 0x80) && (buf[i + 3] & 0x30)))) {
->>>>>>> 1509c018
             stat[x]++;
             stat_all++;
             if (stat[x] > best_score) {
@@ -2399,12 +2394,11 @@
     if (check_count < CHECK_COUNT)
         return AVERROR_INVALIDDATA;
 
-<<<<<<< HEAD
     for (i = 0; i<check_count; i+=CHECK_BLOCK) {
         int left = FFMIN(check_count - i, CHECK_BLOCK);
-        int score      = analyze(p->buf + TS_PACKET_SIZE     *i, TS_PACKET_SIZE     *left, TS_PACKET_SIZE     , NULL);
-        int dvhs_score = analyze(p->buf + TS_DVHS_PACKET_SIZE*i, TS_DVHS_PACKET_SIZE*left, TS_DVHS_PACKET_SIZE, NULL);
-        int fec_score  = analyze(p->buf + TS_FEC_PACKET_SIZE *i, TS_FEC_PACKET_SIZE *left, TS_FEC_PACKET_SIZE , NULL);
+        int score      = analyze(p->buf + TS_PACKET_SIZE     *i, TS_PACKET_SIZE     *left, TS_PACKET_SIZE     , NULL, 1);
+        int dvhs_score = analyze(p->buf + TS_DVHS_PACKET_SIZE*i, TS_DVHS_PACKET_SIZE*left, TS_DVHS_PACKET_SIZE, NULL, 1);
+        int fec_score  = analyze(p->buf + TS_FEC_PACKET_SIZE *i, TS_FEC_PACKET_SIZE *left, TS_FEC_PACKET_SIZE , NULL, 1);
         score = FFMAX3(score, dvhs_score, fec_score);
         sumscore += score;
         maxscore = FFMAX(maxscore, score);
@@ -2412,16 +2406,6 @@
 
     sumscore = sumscore * CHECK_COUNT / check_count;
     maxscore = maxscore * CHECK_COUNT / CHECK_BLOCK;
-=======
-    score = analyze(p->buf, TS_PACKET_SIZE * check_count,
-                    TS_PACKET_SIZE, NULL, 1) * CHECK_COUNT / check_count;
-    dvhs_score = analyze(p->buf, TS_DVHS_PACKET_SIZE * check_count,
-                         TS_DVHS_PACKET_SIZE, NULL, 1) * CHECK_COUNT / check_count;
-    fec_score = analyze(p->buf, TS_FEC_PACKET_SIZE * check_count,
-                        TS_FEC_PACKET_SIZE, NULL, 1) * CHECK_COUNT / check_count;
-    av_dlog(NULL, "score: %d, dvhs_score: %d, fec_score: %d \n",
-            score, dvhs_score, fec_score);
->>>>>>> 1509c018
 
     av_dlog(0, "TS score: %d %d\n", sumscore, maxscore);
 
