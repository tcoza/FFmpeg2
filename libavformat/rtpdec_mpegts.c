/*
 * RTP MPEG2TS depacketizer
 * Copyright (c) 2003 Fabrice Bellard
 *
 * This file is part of FFmpeg.
 *
 * FFmpeg is free software; you can redistribute it and/or
 * modify it under the terms of the GNU Lesser General Public
 * License as published by the Free Software Foundation; either
 * version 2.1 of the License, or (at your option) any later version.
 *
 * FFmpeg is distributed in the hope that it will be useful,
 * but WITHOUT ANY WARRANTY; without even the implied warranty of
 * MERCHANTABILITY or FITNESS FOR A PARTICULAR PURPOSE.  See the GNU
 * Lesser General Public License for more details.
 *
 * You should have received a copy of the GNU Lesser General Public
 * License along with FFmpeg; if not, write to the Free Software
 * Foundation, Inc., 51 Franklin Street, Fifth Floor, Boston, MA 02110-1301 USA
 */

#include "libavutil/attributes.h"
#include "mpegts.h"
#include "rtpdec_formats.h"

struct PayloadContext {
    struct MpegTSContext *ts;
    int read_buf_index;
    int read_buf_size;
    uint8_t buf[RTP_MAX_PACKET_LENGTH];
};

static void mpegts_free_context(PayloadContext *data)
{
    if (!data)
        return;
    if (data->ts)
<<<<<<< HEAD
        avpriv_mpegts_parse_close(data->ts);
    av_free(data);
=======
        ff_mpegts_parse_close(data->ts);
>>>>>>> bb4a310b
}

static av_cold int mpegts_init(AVFormatContext *ctx, int st_index,
                               PayloadContext *data)
{
    data->ts = avpriv_mpegts_parse_open(ctx);
    if (!data->ts)
        return AVERROR(ENOMEM);
    return 0;
}

static int mpegts_handle_packet(AVFormatContext *ctx, PayloadContext *data,
                                AVStream *st, AVPacket *pkt, uint32_t *timestamp,
                                const uint8_t *buf, int len, uint16_t seq,
                                int flags)
{
    int ret;

    // We don't want to use the RTP timestamps at all. If the mpegts demuxer
    // doesn't set any pts/dts, the generic rtpdec code shouldn't try to
    // fill it in either, since the mpegts and RTP timestamps are in totally
    // different ranges.
    *timestamp = RTP_NOTS_VALUE;

    if (!data->ts)
        return AVERROR(EINVAL);

    if (!buf) {
        if (data->read_buf_index >= data->read_buf_size)
            return AVERROR(EAGAIN);
        ret = avpriv_mpegts_parse_packet(data->ts, pkt, data->buf + data->read_buf_index,
                                         data->read_buf_size - data->read_buf_index);
        if (ret < 0)
            return AVERROR(EAGAIN);
        data->read_buf_index += ret;
        if (data->read_buf_index < data->read_buf_size)
            return 1;
        else
            return 0;
    }

    ret = avpriv_mpegts_parse_packet(data->ts, pkt, buf, len);
    /* The only error that can be returned from avpriv_mpegts_parse_packet
     * is "no more data to return from the provided buffer", so return
     * AVERROR(EAGAIN) for all errors */
    if (ret < 0)
        return AVERROR(EAGAIN);
    if (ret < len) {
        data->read_buf_size = FFMIN(len - ret, sizeof(data->buf));
        memcpy(data->buf, buf + ret, data->read_buf_size);
        data->read_buf_index = 0;
        return 1;
    }
    return 0;
}

RTPDynamicProtocolHandler ff_mpegts_dynamic_handler = {
    .codec_type        = AVMEDIA_TYPE_DATA,
    .priv_data_size    = sizeof(PayloadContext),
    .parse_packet      = mpegts_handle_packet,
    .init              = mpegts_init,
    .free              = mpegts_free_context,
    .static_payload_id = 33,
};<|MERGE_RESOLUTION|>--- conflicted
+++ resolved
@@ -35,12 +35,7 @@
     if (!data)
         return;
     if (data->ts)
-<<<<<<< HEAD
         avpriv_mpegts_parse_close(data->ts);
-    av_free(data);
-=======
-        ff_mpegts_parse_close(data->ts);
->>>>>>> bb4a310b
 }
 
 static av_cold int mpegts_init(AVFormatContext *ctx, int st_index,
