/*
 * AAC encoder
 * Copyright (C) 2008 Konstantin Shishkov
 *
 * This file is part of FFmpeg.
 *
 * FFmpeg is free software; you can redistribute it and/or
 * modify it under the terms of the GNU Lesser General Public
 * License as published by the Free Software Foundation; either
 * version 2.1 of the License, or (at your option) any later version.
 *
 * FFmpeg is distributed in the hope that it will be useful,
 * but WITHOUT ANY WARRANTY; without even the implied warranty of
 * MERCHANTABILITY or FITNESS FOR A PARTICULAR PURPOSE.  See the GNU
 * Lesser General Public License for more details.
 *
 * You should have received a copy of the GNU Lesser General Public
 * License along with FFmpeg; if not, write to the Free Software
 * Foundation, Inc., 51 Franklin Street, Fifth Floor, Boston, MA 02110-1301 USA
 */

/**
 * @file
 * AAC encoder
 */

/***********************************
 *              TODOs:
 * add sane pulse detection
 ***********************************/

#include "libavutil/thread.h"
#include "libavutil/float_dsp.h"
#include "libavutil/opt.h"
#include "avcodec.h"
#include "put_bits.h"
#include "internal.h"
#include "mpeg4audio.h"
#include "kbdwin.h"
#include "sinewin.h"

#include "aac.h"
#include "aactab.h"
#include "aacenc.h"
#include "aacenctab.h"
#include "aacenc_utils.h"

#include "psymodel.h"

static AVOnce aac_table_init = AV_ONCE_INIT;

/**
 * Make AAC audio config object.
 * @see 1.6.2.1 "Syntax - AudioSpecificConfig"
 */
static void put_audio_specific_config(AVCodecContext *avctx)
{
    PutBitContext pb;
    AACEncContext *s = avctx->priv_data;
    int channels = s->channels - (s->channels == 8 ? 1 : 0);

    init_put_bits(&pb, avctx->extradata, avctx->extradata_size);
    put_bits(&pb, 5, s->profile+1); //profile
    put_bits(&pb, 4, s->samplerate_index); //sample rate index
    put_bits(&pb, 4, channels);
    //GASpecificConfig
    put_bits(&pb, 1, 0); //frame length - 1024 samples
    put_bits(&pb, 1, 0); //does not depend on core coder
    put_bits(&pb, 1, 0); //is not extension

    //Explicitly Mark SBR absent
    put_bits(&pb, 11, 0x2b7); //sync extension
    put_bits(&pb, 5,  AOT_SBR);
    put_bits(&pb, 1,  0);
    flush_put_bits(&pb);
}

void ff_quantize_band_cost_cache_init(struct AACEncContext *s)
{
    int sf, g;
    for (sf = 0; sf < 256; sf++) {
        for (g = 0; g < 128; g++) {
            s->quantize_band_cost_cache[sf][g].bits = -1;
        }
    }
}

#define WINDOW_FUNC(type) \
static void apply_ ##type ##_window(AVFloatDSPContext *fdsp, \
                                    SingleChannelElement *sce, \
                                    const float *audio)

WINDOW_FUNC(only_long)
{
    const float *lwindow = sce->ics.use_kb_window[0] ? ff_aac_kbd_long_1024 : ff_sine_1024;
    const float *pwindow = sce->ics.use_kb_window[1] ? ff_aac_kbd_long_1024 : ff_sine_1024;
    float *out = sce->ret_buf;

    fdsp->vector_fmul        (out,        audio,        lwindow, 1024);
    fdsp->vector_fmul_reverse(out + 1024, audio + 1024, pwindow, 1024);
}

WINDOW_FUNC(long_start)
{
    const float *lwindow = sce->ics.use_kb_window[1] ? ff_aac_kbd_long_1024 : ff_sine_1024;
    const float *swindow = sce->ics.use_kb_window[0] ? ff_aac_kbd_short_128 : ff_sine_128;
    float *out = sce->ret_buf;

    fdsp->vector_fmul(out, audio, lwindow, 1024);
    memcpy(out + 1024, audio + 1024, sizeof(out[0]) * 448);
    fdsp->vector_fmul_reverse(out + 1024 + 448, audio + 1024 + 448, swindow, 128);
    memset(out + 1024 + 576, 0, sizeof(out[0]) * 448);
}

WINDOW_FUNC(long_stop)
{
    const float *lwindow = sce->ics.use_kb_window[0] ? ff_aac_kbd_long_1024 : ff_sine_1024;
    const float *swindow = sce->ics.use_kb_window[1] ? ff_aac_kbd_short_128 : ff_sine_128;
    float *out = sce->ret_buf;

    memset(out, 0, sizeof(out[0]) * 448);
    fdsp->vector_fmul(out + 448, audio + 448, swindow, 128);
    memcpy(out + 576, audio + 576, sizeof(out[0]) * 448);
    fdsp->vector_fmul_reverse(out + 1024, audio + 1024, lwindow, 1024);
}

WINDOW_FUNC(eight_short)
{
    const float *swindow = sce->ics.use_kb_window[0] ? ff_aac_kbd_short_128 : ff_sine_128;
    const float *pwindow = sce->ics.use_kb_window[1] ? ff_aac_kbd_short_128 : ff_sine_128;
    const float *in = audio + 448;
    float *out = sce->ret_buf;
    int w;

    for (w = 0; w < 8; w++) {
        fdsp->vector_fmul        (out, in, w ? pwindow : swindow, 128);
        out += 128;
        in  += 128;
        fdsp->vector_fmul_reverse(out, in, swindow, 128);
        out += 128;
    }
}

static void (*const apply_window[4])(AVFloatDSPContext *fdsp,
                                     SingleChannelElement *sce,
                                     const float *audio) = {
    [ONLY_LONG_SEQUENCE]   = apply_only_long_window,
    [LONG_START_SEQUENCE]  = apply_long_start_window,
    [EIGHT_SHORT_SEQUENCE] = apply_eight_short_window,
    [LONG_STOP_SEQUENCE]   = apply_long_stop_window
};

static void apply_window_and_mdct(AACEncContext *s, SingleChannelElement *sce,
                                  float *audio)
{
    int i;
    float *output = sce->ret_buf;

    apply_window[sce->ics.window_sequence[0]](s->fdsp, sce, audio);

    if (sce->ics.window_sequence[0] != EIGHT_SHORT_SEQUENCE)
        s->mdct1024.mdct_calc(&s->mdct1024, sce->coeffs, output);
    else
        for (i = 0; i < 1024; i += 128)
            s->mdct128.mdct_calc(&s->mdct128, &sce->coeffs[i], output + i*2);
    memcpy(audio, audio + 1024, sizeof(audio[0]) * 1024);
    memcpy(sce->pcoeffs, sce->coeffs, sizeof(sce->pcoeffs));
}

/**
 * Encode ics_info element.
 * @see Table 4.6 (syntax of ics_info)
 */
static void put_ics_info(AACEncContext *s, IndividualChannelStream *info)
{
    int w;

    put_bits(&s->pb, 1, 0);                // ics_reserved bit
    put_bits(&s->pb, 2, info->window_sequence[0]);
    put_bits(&s->pb, 1, info->use_kb_window[0]);
    if (info->window_sequence[0] != EIGHT_SHORT_SEQUENCE) {
        put_bits(&s->pb, 6, info->max_sfb);
        put_bits(&s->pb, 1, !!info->predictor_present);
    } else {
        put_bits(&s->pb, 4, info->max_sfb);
        for (w = 1; w < 8; w++)
            put_bits(&s->pb, 1, !info->group_len[w]);
    }
}

/**
 * Encode MS data.
 * @see 4.6.8.1 "Joint Coding - M/S Stereo"
 */
static void encode_ms_info(PutBitContext *pb, ChannelElement *cpe)
{
    int i, w;

    put_bits(pb, 2, cpe->ms_mode);
    if (cpe->ms_mode == 1)
        for (w = 0; w < cpe->ch[0].ics.num_windows; w += cpe->ch[0].ics.group_len[w])
            for (i = 0; i < cpe->ch[0].ics.max_sfb; i++)
                put_bits(pb, 1, cpe->ms_mask[w*16 + i]);
}

/**
 * Produce integer coefficients from scalefactors provided by the model.
 */
static void adjust_frame_information(ChannelElement *cpe, int chans)
{
    int i, w, w2, g, ch;
    int maxsfb, cmaxsfb;

    for (ch = 0; ch < chans; ch++) {
        IndividualChannelStream *ics = &cpe->ch[ch].ics;
        maxsfb = 0;
        cpe->ch[ch].pulse.num_pulse = 0;
        for (w = 0; w < ics->num_windows; w += ics->group_len[w]) {
            for (w2 =  0; w2 < ics->group_len[w]; w2++) {
                for (cmaxsfb = ics->num_swb; cmaxsfb > 0 && cpe->ch[ch].zeroes[w*16+cmaxsfb-1]; cmaxsfb--)
                    ;
                maxsfb = FFMAX(maxsfb, cmaxsfb);
            }
        }
        ics->max_sfb = maxsfb;

        //adjust zero bands for window groups
        for (w = 0; w < ics->num_windows; w += ics->group_len[w]) {
            for (g = 0; g < ics->max_sfb; g++) {
                i = 1;
                for (w2 = w; w2 < w + ics->group_len[w]; w2++) {
                    if (!cpe->ch[ch].zeroes[w2*16 + g]) {
                        i = 0;
                        break;
                    }
                }
                cpe->ch[ch].zeroes[w*16 + g] = i;
            }
        }
    }

    if (chans > 1 && cpe->common_window) {
        IndividualChannelStream *ics0 = &cpe->ch[0].ics;
        IndividualChannelStream *ics1 = &cpe->ch[1].ics;
        int msc = 0;
        ics0->max_sfb = FFMAX(ics0->max_sfb, ics1->max_sfb);
        ics1->max_sfb = ics0->max_sfb;
        for (w = 0; w < ics0->num_windows*16; w += 16)
            for (i = 0; i < ics0->max_sfb; i++)
                if (cpe->ms_mask[w+i])
                    msc++;
        if (msc == 0 || ics0->max_sfb == 0)
            cpe->ms_mode = 0;
        else
            cpe->ms_mode = msc < ics0->max_sfb * ics0->num_windows ? 1 : 2;
    }
}

static void apply_intensity_stereo(ChannelElement *cpe)
{
    int w, w2, g, i;
    IndividualChannelStream *ics = &cpe->ch[0].ics;
    if (!cpe->common_window)
        return;
    for (w = 0; w < ics->num_windows; w += ics->group_len[w]) {
        for (w2 =  0; w2 < ics->group_len[w]; w2++) {
            int start = (w+w2) * 128;
            for (g = 0; g < ics->num_swb; g++) {
                int p  = -1 + 2 * (cpe->ch[1].band_type[w*16+g] - 14);
                float scale = cpe->ch[0].is_ener[w*16+g];
                if (!cpe->is_mask[w*16 + g]) {
                    start += ics->swb_sizes[g];
                    continue;
                }
                if (cpe->ms_mask[w*16 + g])
                    p *= -1;
                for (i = 0; i < ics->swb_sizes[g]; i++) {
                    float sum = (cpe->ch[0].coeffs[start+i] + p*cpe->ch[1].coeffs[start+i])*scale;
                    cpe->ch[0].coeffs[start+i] = sum;
                    cpe->ch[1].coeffs[start+i] = 0.0f;
                }
                start += ics->swb_sizes[g];
            }
        }
    }
}

static void apply_mid_side_stereo(ChannelElement *cpe)
{
    int w, w2, g, i;
    IndividualChannelStream *ics = &cpe->ch[0].ics;
    if (!cpe->common_window)
        return;
    for (w = 0; w < ics->num_windows; w += ics->group_len[w]) {
        for (w2 =  0; w2 < ics->group_len[w]; w2++) {
            int start = (w+w2) * 128;
            for (g = 0; g < ics->num_swb; g++) {
                /* ms_mask can be used for other purposes in PNS and I/S,
                 * so must not apply M/S if any band uses either, even if
                 * ms_mask is set.
                 */
                if (!cpe->ms_mask[w*16 + g] || cpe->is_mask[w*16 + g]
                    || cpe->ch[0].band_type[w*16 + g] == NOISE_BT
                    || cpe->ch[1].band_type[w*16 + g] == NOISE_BT) {
                    start += ics->swb_sizes[g];
                    continue;
                }
                for (i = 0; i < ics->swb_sizes[g]; i++) {
                    float L = (cpe->ch[0].coeffs[start+i] + cpe->ch[1].coeffs[start+i]) * 0.5f;
                    float R = L - cpe->ch[1].coeffs[start+i];
                    cpe->ch[0].coeffs[start+i] = L;
                    cpe->ch[1].coeffs[start+i] = R;
                }
                start += ics->swb_sizes[g];
            }
        }
    }
}

/**
 * Encode scalefactor band coding type.
 */
static void encode_band_info(AACEncContext *s, SingleChannelElement *sce)
{
    int w;

    if (s->coder->set_special_band_scalefactors)
        s->coder->set_special_band_scalefactors(s, sce);

    for (w = 0; w < sce->ics.num_windows; w += sce->ics.group_len[w])
        s->coder->encode_window_bands_info(s, sce, w, sce->ics.group_len[w], s->lambda);
}

/**
 * Encode scalefactors.
 */
static void encode_scale_factors(AVCodecContext *avctx, AACEncContext *s,
                                 SingleChannelElement *sce)
{
    int diff, off_sf = sce->sf_idx[0], off_pns = sce->sf_idx[0] - NOISE_OFFSET;
    int off_is = 0, noise_flag = 1;
    int i, w;

    for (w = 0; w < sce->ics.num_windows; w += sce->ics.group_len[w]) {
        for (i = 0; i < sce->ics.max_sfb; i++) {
            if (!sce->zeroes[w*16 + i]) {
                if (sce->band_type[w*16 + i] == NOISE_BT) {
                    diff = sce->sf_idx[w*16 + i] - off_pns;
                    off_pns = sce->sf_idx[w*16 + i];
                    if (noise_flag-- > 0) {
                        put_bits(&s->pb, NOISE_PRE_BITS, diff + NOISE_PRE);
                        continue;
                    }
                } else if (sce->band_type[w*16 + i] == INTENSITY_BT  ||
                           sce->band_type[w*16 + i] == INTENSITY_BT2) {
                    diff = sce->sf_idx[w*16 + i] - off_is;
                    off_is = sce->sf_idx[w*16 + i];
                } else {
                    diff = sce->sf_idx[w*16 + i] - off_sf;
                    off_sf = sce->sf_idx[w*16 + i];
                }
                diff += SCALE_DIFF_ZERO;
                av_assert0(diff >= 0 && diff <= 120);
                put_bits(&s->pb, ff_aac_scalefactor_bits[diff], ff_aac_scalefactor_code[diff]);
            }
        }
    }
}

/**
 * Encode pulse data.
 */
static void encode_pulses(AACEncContext *s, Pulse *pulse)
{
    int i;

    put_bits(&s->pb, 1, !!pulse->num_pulse);
    if (!pulse->num_pulse)
        return;

    put_bits(&s->pb, 2, pulse->num_pulse - 1);
    put_bits(&s->pb, 6, pulse->start);
    for (i = 0; i < pulse->num_pulse; i++) {
        put_bits(&s->pb, 5, pulse->pos[i]);
        put_bits(&s->pb, 4, pulse->amp[i]);
    }
}

/**
 * Encode spectral coefficients processed by psychoacoustic model.
 */
static void encode_spectral_coeffs(AACEncContext *s, SingleChannelElement *sce)
{
    int start, i, w, w2;

    for (w = 0; w < sce->ics.num_windows; w += sce->ics.group_len[w]) {
        start = 0;
        for (i = 0; i < sce->ics.max_sfb; i++) {
            if (sce->zeroes[w*16 + i]) {
                start += sce->ics.swb_sizes[i];
                continue;
            }
            for (w2 = w; w2 < w + sce->ics.group_len[w]; w2++) {
                s->coder->quantize_and_encode_band(s, &s->pb,
                                                   &sce->coeffs[start + w2*128],
                                                   NULL, sce->ics.swb_sizes[i],
                                                   sce->sf_idx[w*16 + i],
                                                   sce->band_type[w*16 + i],
                                                   s->lambda,
                                                   sce->ics.window_clipping[w]);
            }
            start += sce->ics.swb_sizes[i];
        }
    }
}

/**
 * Downscale spectral coefficients for near-clipping windows to avoid artifacts
 */
static void avoid_clipping(AACEncContext *s, SingleChannelElement *sce)
{
    int start, i, j, w;

    if (sce->ics.clip_avoidance_factor < 1.0f) {
        for (w = 0; w < sce->ics.num_windows; w++) {
            start = 0;
            for (i = 0; i < sce->ics.max_sfb; i++) {
                float *swb_coeffs = &sce->coeffs[start + w*128];
                for (j = 0; j < sce->ics.swb_sizes[i]; j++)
                    swb_coeffs[j] *= sce->ics.clip_avoidance_factor;
                start += sce->ics.swb_sizes[i];
            }
        }
    }
}

/**
 * Encode one channel of audio data.
 */
static int encode_individual_channel(AVCodecContext *avctx, AACEncContext *s,
                                     SingleChannelElement *sce,
                                     int common_window)
{
    put_bits(&s->pb, 8, sce->sf_idx[0]);
    if (!common_window) {
        put_ics_info(s, &sce->ics);
        if (s->coder->encode_main_pred)
            s->coder->encode_main_pred(s, sce);
        if (s->coder->encode_ltp_info)
            s->coder->encode_ltp_info(s, sce, 0);
    }
    encode_band_info(s, sce);
    encode_scale_factors(avctx, s, sce);
    encode_pulses(s, &sce->pulse);
    put_bits(&s->pb, 1, !!sce->tns.present);
    if (s->coder->encode_tns_info)
        s->coder->encode_tns_info(s, sce);
    put_bits(&s->pb, 1, 0); //ssr
    encode_spectral_coeffs(s, sce);
    return 0;
}

/**
 * Write some auxiliary information about the created AAC file.
 */
static void put_bitstream_info(AACEncContext *s, const char *name)
{
    int i, namelen, padbits;

    namelen = strlen(name) + 2;
    put_bits(&s->pb, 3, TYPE_FIL);
    put_bits(&s->pb, 4, FFMIN(namelen, 15));
    if (namelen >= 15)
        put_bits(&s->pb, 8, namelen - 14);
    put_bits(&s->pb, 4, 0); //extension type - filler
    padbits = -put_bits_count(&s->pb) & 7;
    avpriv_align_put_bits(&s->pb);
    for (i = 0; i < namelen - 2; i++)
        put_bits(&s->pb, 8, name[i]);
    put_bits(&s->pb, 12 - padbits, 0);
}

/*
 * Copy input samples.
 * Channels are reordered from libavcodec's default order to AAC order.
 */
static void copy_input_samples(AACEncContext *s, const AVFrame *frame)
{
    int ch;
    int end = 2048 + (frame ? frame->nb_samples : 0);
    const uint8_t *channel_map = aac_chan_maps[s->channels - 1];

    /* copy and remap input samples */
    for (ch = 0; ch < s->channels; ch++) {
        /* copy last 1024 samples of previous frame to the start of the current frame */
        memcpy(&s->planar_samples[ch][1024], &s->planar_samples[ch][2048], 1024 * sizeof(s->planar_samples[0][0]));

        /* copy new samples and zero any remaining samples */
        if (frame) {
            memcpy(&s->planar_samples[ch][2048],
                   frame->extended_data[channel_map[ch]],
                   frame->nb_samples * sizeof(s->planar_samples[0][0]));
        }
        memset(&s->planar_samples[ch][end], 0,
               (3072 - end) * sizeof(s->planar_samples[0][0]));
    }
}

static int aac_encode_frame(AVCodecContext *avctx, AVPacket *avpkt,
                            const AVFrame *frame, int *got_packet_ptr)
{
    AACEncContext *s = avctx->priv_data;
    float **samples = s->planar_samples, *samples2, *la, *overlap;
    ChannelElement *cpe;
    SingleChannelElement *sce;
    IndividualChannelStream *ics;
    int i, its, ch, w, chans, tag, start_ch, ret, frame_bits;
    int target_bits, rate_bits, too_many_bits, too_few_bits;
    int ms_mode = 0, is_mode = 0, tns_mode = 0, pred_mode = 0;
    int chan_el_counter[4];
    int frame_bits;
    FFPsyWindowInfo windows[AAC_MAX_CHANNELS];

    if (s->last_frame == 2)
        return 0;

    /* add current frame to queue */
    if (frame) {
        if ((ret = ff_af_queue_add(&s->afq, frame)) < 0)
            return ret;
    }

    copy_input_samples(s, frame);
    if (s->psypp)
        ff_psy_preprocess(s->psypp, s->planar_samples, s->channels);

    if (!avctx->frame_number)
        return 0;

    start_ch = 0;
    for (i = 0; i < s->chan_map[0]; i++) {
        FFPsyWindowInfo* wi = windows + start_ch;
        tag      = s->chan_map[i+1];
        chans    = tag == TYPE_CPE ? 2 : 1;
        cpe      = &s->cpe[i];
        for (ch = 0; ch < chans; ch++) {
            float clip_avoidance_factor;
            sce = &cpe->ch[ch];
            ics = &sce->ics;
            s->cur_channel = start_ch + ch;
            overlap  = &samples[s->cur_channel][0];
            samples2 = overlap + 1024;
            la       = samples2 + (448+64);
            if (!frame)
                la = NULL;
            if (tag == TYPE_LFE) {
                wi[ch].window_type[0] = ONLY_LONG_SEQUENCE;
                wi[ch].window_shape   = 0;
                wi[ch].num_windows    = 1;
                wi[ch].grouping[0]    = 1;

                /* Only the lowest 12 coefficients are used in a LFE channel.
                 * The expression below results in only the bottom 8 coefficients
                 * being used for 11.025kHz to 16kHz sample rates.
                 */
                ics->num_swb = s->samplerate_index >= 8 ? 1 : 3;
            } else {
                wi[ch] = s->psy.model->window(&s->psy, samples2, la, s->cur_channel,
                                              ics->window_sequence[0]);
            }
            ics->window_sequence[1] = ics->window_sequence[0];
            ics->window_sequence[0] = wi[ch].window_type[0];
            ics->use_kb_window[1]   = ics->use_kb_window[0];
            ics->use_kb_window[0]   = wi[ch].window_shape;
            ics->num_windows        = wi[ch].num_windows;
            ics->swb_sizes          = s->psy.bands    [ics->num_windows == 8];
            ics->num_swb            = tag == TYPE_LFE ? ics->num_swb : s->psy.num_bands[ics->num_windows == 8];
            ics->max_sfb            = FFMIN(ics->max_sfb, ics->num_swb);
            ics->swb_offset         = wi[ch].window_type[0] == EIGHT_SHORT_SEQUENCE ?
                                        ff_swb_offset_128 [s->samplerate_index]:
                                        ff_swb_offset_1024[s->samplerate_index];
            ics->tns_max_bands      = wi[ch].window_type[0] == EIGHT_SHORT_SEQUENCE ?
                                        ff_tns_max_bands_128 [s->samplerate_index]:
                                        ff_tns_max_bands_1024[s->samplerate_index];
            clip_avoidance_factor = 0.0f;
            for (w = 0; w < ics->num_windows; w++)
                ics->group_len[w] = wi[ch].grouping[w];
            for (w = 0; w < ics->num_windows; w++) {
                if (wi[ch].clipping[w] > CLIP_AVOIDANCE_FACTOR) {
                    ics->window_clipping[w] = 1;
                    clip_avoidance_factor = FFMAX(clip_avoidance_factor, wi[ch].clipping[w]);
                } else {
                    ics->window_clipping[w] = 0;
                }
            }
            if (clip_avoidance_factor > CLIP_AVOIDANCE_FACTOR) {
                ics->clip_avoidance_factor = CLIP_AVOIDANCE_FACTOR / clip_avoidance_factor;
            } else {
                ics->clip_avoidance_factor = 1.0f;
            }

            apply_window_and_mdct(s, sce, overlap);

            if (s->options.ltp && s->coder->update_ltp) {
                s->coder->update_ltp(s, sce);
                apply_window[sce->ics.window_sequence[0]](s->fdsp, sce, &sce->ltp_state[0]);
                s->mdct1024.mdct_calc(&s->mdct1024, sce->lcoeffs, sce->ret_buf);
            }

            if (isnan(cpe->ch->coeffs[0])) {
                av_log(avctx, AV_LOG_ERROR, "Input contains NaN\n");
                return AVERROR(EINVAL);
            }
            avoid_clipping(s, sce);
        }
        start_ch += chans;
    }
    if ((ret = ff_alloc_packet2(avctx, avpkt, 8192 * s->channels, 0)) < 0)
        return ret;
    frame_bits = its = 0;
    do {
        init_put_bits(&s->pb, avpkt->data, avpkt->size);

        if ((avctx->frame_number & 0xFF)==1 && !(avctx->flags & AV_CODEC_FLAG_BITEXACT))
            put_bitstream_info(s, LIBAVCODEC_IDENT);
        start_ch = 0;
        target_bits = 0;
        memset(chan_el_counter, 0, sizeof(chan_el_counter));
        for (i = 0; i < s->chan_map[0]; i++) {
            FFPsyWindowInfo* wi = windows + start_ch;
            const float *coeffs[2];
            tag      = s->chan_map[i+1];
            chans    = tag == TYPE_CPE ? 2 : 1;
            cpe      = &s->cpe[i];
            cpe->common_window = 0;
            memset(cpe->is_mask, 0, sizeof(cpe->is_mask));
            memset(cpe->ms_mask, 0, sizeof(cpe->ms_mask));
            put_bits(&s->pb, 3, tag);
            put_bits(&s->pb, 4, chan_el_counter[tag]++);
            for (ch = 0; ch < chans; ch++) {
                sce = &cpe->ch[ch];
                coeffs[ch] = sce->coeffs;
                sce->ics.predictor_present = 0;
                sce->ics.ltp.present = 0;
                memset(sce->ics.ltp.used, 0, sizeof(sce->ics.ltp.used));
                memset(sce->ics.prediction_used, 0, sizeof(sce->ics.prediction_used));
                memset(&sce->tns, 0, sizeof(TemporalNoiseShaping));
                for (w = 0; w < 128; w++)
                    if (sce->band_type[w] > RESERVED_BT)
                        sce->band_type[w] = 0;
            }
            s->psy.bitres.alloc = -1;
            s->psy.bitres.bits = avctx->frame_bits / s->channels;
            s->psy.model->analyze(&s->psy, start_ch, coeffs, wi);
            if (s->psy.bitres.alloc > 0) {
                /* Lambda unused here on purpose, we need to take psy's unscaled allocation */
                target_bits += s->psy.bitres.alloc
                    * (s->lambda / (avctx->global_quality ? avctx->global_quality : 120));
                s->psy.bitres.alloc /= chans;
            }
            s->cur_type = tag;
            for (ch = 0; ch < chans; ch++) {
                s->cur_channel = start_ch + ch;
                if (s->options.pns && s->coder->mark_pns)
                    s->coder->mark_pns(s, avctx, &cpe->ch[ch]);
                s->coder->search_for_quantizers(avctx, s, &cpe->ch[ch], s->lambda);
            }
            if (chans > 1
                && wi[0].window_type[0] == wi[1].window_type[0]
                && wi[0].window_shape   == wi[1].window_shape) {

                cpe->common_window = 1;
                for (w = 0; w < wi[0].num_windows; w++) {
                    if (wi[0].grouping[w] != wi[1].grouping[w]) {
                        cpe->common_window = 0;
                        break;
                    }
                }
            }
            for (ch = 0; ch < chans; ch++) { /* TNS and PNS */
                sce = &cpe->ch[ch];
                s->cur_channel = start_ch + ch;
                if (s->options.tns && s->coder->search_for_tns)
                    s->coder->search_for_tns(s, sce);
                if (s->options.tns && s->coder->apply_tns_filt)
                    s->coder->apply_tns_filt(s, sce);
                if (sce->tns.present)
                    tns_mode = 1;
                if (s->options.pns && s->coder->search_for_pns)
                    s->coder->search_for_pns(s, avctx, sce);
            }
            s->cur_channel = start_ch;
            if (s->options.intensity_stereo) { /* Intensity Stereo */
                if (s->coder->search_for_is)
                    s->coder->search_for_is(s, avctx, cpe);
                if (cpe->is_mode) is_mode = 1;
                apply_intensity_stereo(cpe);
            }
            if (s->options.pred) { /* Prediction */
                for (ch = 0; ch < chans; ch++) {
                    sce = &cpe->ch[ch];
                    s->cur_channel = start_ch + ch;
                    if (s->options.pred && s->coder->search_for_pred)
                        s->coder->search_for_pred(s, sce);
                    if (cpe->ch[ch].ics.predictor_present) pred_mode = 1;
                }
                if (s->coder->adjust_common_pred)
                    s->coder->adjust_common_pred(s, cpe);
                for (ch = 0; ch < chans; ch++) {
                    sce = &cpe->ch[ch];
                    s->cur_channel = start_ch + ch;
                    if (s->options.pred && s->coder->apply_main_pred)
                        s->coder->apply_main_pred(s, sce);
                }
                s->cur_channel = start_ch;
            }
            if (s->options.mid_side) { /* Mid/Side stereo */
                if (s->options.mid_side == -1 && s->coder->search_for_ms)
                    s->coder->search_for_ms(s, cpe);
                else if (cpe->common_window)
                    memset(cpe->ms_mask, 1, sizeof(cpe->ms_mask));
                apply_mid_side_stereo(cpe);
            }
            adjust_frame_information(cpe, chans);
            if (s->options.ltp) { /* LTP */
                for (ch = 0; ch < chans; ch++) {
                    sce = &cpe->ch[ch];
                    s->cur_channel = start_ch + ch;
                    if (s->coder->search_for_ltp)
                        s->coder->search_for_ltp(s, sce, cpe->common_window);
                    if (sce->ics.ltp.present) pred_mode = 1;
                }
                s->cur_channel = start_ch;
                if (s->coder->adjust_common_ltp)
                    s->coder->adjust_common_ltp(s, cpe);
            }
            if (chans == 2) {
                put_bits(&s->pb, 1, cpe->common_window);
                if (cpe->common_window) {
                    put_ics_info(s, &cpe->ch[0].ics);
                    if (s->coder->encode_main_pred)
                        s->coder->encode_main_pred(s, &cpe->ch[0]);
                    if (s->coder->encode_ltp_info)
                        s->coder->encode_ltp_info(s, &cpe->ch[0], 1);
                    encode_ms_info(&s->pb, cpe);
                    if (cpe->ms_mode) ms_mode = 1;
                }
            }
            for (ch = 0; ch < chans; ch++) {
                s->cur_channel = start_ch + ch;
                encode_individual_channel(avctx, s, &cpe->ch[ch], cpe->common_window);
            }
            start_ch += chans;
        }

        if (avctx->flags & CODEC_FLAG_QSCALE) {
            /* When using a constant Q-scale, don't mess with lambda */
            break;
        }

        /* rate control stuff
         * allow between the nominal bitrate, and what psy's bit reservoir says to target
         * but drift towards the nominal bitrate always
         */
        frame_bits = put_bits_count(&s->pb);
        rate_bits = avctx->bit_rate * 1024 / avctx->sample_rate;
        rate_bits = FFMIN(rate_bits, 6144 * s->channels - 3);
        too_many_bits = FFMAX(target_bits, rate_bits);
        too_many_bits = FFMIN(too_many_bits, 6144 * s->channels - 3);
        too_few_bits = FFMIN(FFMAX(rate_bits - rate_bits/4, target_bits), too_many_bits);

        /* When using ABR, be strict (but only for increasing) */
        too_few_bits = too_few_bits - too_few_bits/8;
        too_many_bits = too_many_bits + too_many_bits/2;

        if (   its == 0 /* for steady-state Q-scale tracking */
            || (its < 5 && (frame_bits < too_few_bits || frame_bits > too_many_bits))
            || frame_bits >= 6144 * s->channels - 3  )
        {
            float ratio = ((float)rate_bits) / frame_bits;

            if (frame_bits >= too_few_bits && frame_bits <= too_many_bits) {
                /*
                 * This path is for steady-state Q-scale tracking
                 * When frame bits fall within the stable range, we still need to adjust
                 * lambda to maintain it like so in a stable fashion (large jumps in lambda
                 * create artifacts and should be avoided), but slowly
                 */
                ratio = sqrtf(sqrtf(ratio));
                ratio = av_clipf(ratio, 0.9f, 1.1f);
            } else {
                /* Not so fast though */
                ratio = sqrtf(ratio);
            }
            s->lambda = FFMIN(s->lambda * ratio, 65536.f);

            /* Keep iterating if we must reduce and lambda is in the sky */
            if (ratio > 0.9f && ratio < 1.1f) {
                break;
            } else {
                if (is_mode || ms_mode || tns_mode || pred_mode) {
                    for (i = 0; i < s->chan_map[0]; i++) {
                        // Must restore coeffs
                        chans = tag == TYPE_CPE ? 2 : 1;
                        cpe = &s->cpe[i];
                        for (ch = 0; ch < chans; ch++)
                            memcpy(cpe->ch[ch].coeffs, cpe->ch[ch].pcoeffs, sizeof(cpe->ch[ch].coeffs));
                    }
                }
                its++;
            }
        } else {
            break;
        }
    } while (1);

    if (s->options.ltp && s->coder->ltp_insert_new_frame)
        s->coder->ltp_insert_new_frame(s);

    put_bits(&s->pb, 3, TYPE_END);
    flush_put_bits(&s->pb);
<<<<<<< HEAD
    avctx->frame_bits = put_bits_count(&s->pb);
    s->lambda_sum += s->lambda;
    s->lambda_count++;
=======
    frame_bits = put_bits_count(&s->pb);
#if FF_API_STAT_BITS
FF_DISABLE_DEPRECATION_WARNINGS
    avctx->frame_bits = frame_bits;
FF_ENABLE_DEPRECATION_WARNINGS
#endif

    // rate control stuff
    if (!(avctx->flags & AV_CODEC_FLAG_QSCALE)) {
        float ratio = avctx->bit_rate * 1024.0f / avctx->sample_rate / frame_bits;
        s->lambda *= ratio;
        s->lambda = FFMIN(s->lambda, 65536.f);
    }
>>>>>>> 16216b71

    if (!frame)
        s->last_frame++;

    ff_af_queue_remove(&s->afq, avctx->frame_size, &avpkt->pts,
                       &avpkt->duration);

    avpkt->size = put_bits_count(&s->pb) >> 3;
    *got_packet_ptr = 1;
    return 0;
}

static av_cold int aac_encode_end(AVCodecContext *avctx)
{
    AACEncContext *s = avctx->priv_data;

    av_log(avctx, AV_LOG_INFO, "Qavg: %.3f\n", s->lambda_sum / s->lambda_count);

    ff_mdct_end(&s->mdct1024);
    ff_mdct_end(&s->mdct128);
    ff_psy_end(&s->psy);
    ff_lpc_end(&s->lpc);
    if (s->psypp)
        ff_psy_preprocess_end(s->psypp);
    av_freep(&s->buffer.samples);
    av_freep(&s->cpe);
    av_freep(&s->fdsp);
    ff_af_queue_close(&s->afq);
    return 0;
}

static av_cold int dsp_init(AVCodecContext *avctx, AACEncContext *s)
{
    int ret = 0;

    s->fdsp = avpriv_float_dsp_alloc(avctx->flags & AV_CODEC_FLAG_BITEXACT);
    if (!s->fdsp)
        return AVERROR(ENOMEM);

    // window init
    ff_kbd_window_init(ff_aac_kbd_long_1024, 4.0, 1024);
    ff_kbd_window_init(ff_aac_kbd_short_128, 6.0, 128);
    ff_init_ff_sine_windows(10);
    ff_init_ff_sine_windows(7);

    if ((ret = ff_mdct_init(&s->mdct1024, 11, 0, 32768.0)) < 0)
        return ret;
    if ((ret = ff_mdct_init(&s->mdct128,   8, 0, 32768.0)) < 0)
        return ret;

    return 0;
}

static av_cold int alloc_buffers(AVCodecContext *avctx, AACEncContext *s)
{
    int ch;
    FF_ALLOCZ_ARRAY_OR_GOTO(avctx, s->buffer.samples, s->channels, 3 * 1024 * sizeof(s->buffer.samples[0]), alloc_fail);
    FF_ALLOCZ_ARRAY_OR_GOTO(avctx, s->cpe, s->chan_map[0], sizeof(ChannelElement), alloc_fail);
    FF_ALLOCZ_OR_GOTO(avctx, avctx->extradata, 5 + AV_INPUT_BUFFER_PADDING_SIZE, alloc_fail);

    for(ch = 0; ch < s->channels; ch++)
        s->planar_samples[ch] = s->buffer.samples + 3 * 1024 * ch;

    return 0;
alloc_fail:
    return AVERROR(ENOMEM);
}

static av_cold void aac_encode_init_tables(void)
{
    ff_aac_tableinit();
}

static av_cold int aac_encode_init(AVCodecContext *avctx)
{
    AACEncContext *s = avctx->priv_data;
    int i, ret = 0;
    const uint8_t *sizes[2];
    uint8_t grouping[AAC_MAX_CHANNELS];
    int lengths[2];

    s->channels = avctx->channels;
    s->chan_map = aac_chan_configs[s->channels-1];
    s->lambda = avctx->global_quality > 0 ? avctx->global_quality : 120;
    avctx->extradata_size = 5;
    avctx->frame_size = 1024;
    avctx->initial_padding = 1024;
    avctx->bit_rate = (int)FFMIN(
        6144 * s->channels / 1024.0 * avctx->sample_rate,
        avctx->bit_rate);
    avctx->profile = avctx->profile == FF_PROFILE_UNKNOWN ? FF_PROFILE_AAC_LOW :
                     avctx->profile;

    for (i = 0; i < 16; i++)
        if (avctx->sample_rate == avpriv_mpeg4audio_sample_rates[i])
            break;
    s->samplerate_index = i;

    ERROR_IF(s->samplerate_index == 16 ||
             s->samplerate_index >= ff_aac_swb_size_1024_len ||
             s->samplerate_index >= ff_aac_swb_size_128_len,
             "Unsupported sample rate %d\n", avctx->sample_rate);
    ERROR_IF(s->channels > AAC_MAX_CHANNELS || s->channels == 7,
             "Unsupported number of channels: %d\n", s->channels);
    WARN_IF(1024.0 * avctx->bit_rate / avctx->sample_rate > 6144 * s->channels,
             "Too many bits %f > %d per frame requested, clamping to max\n",
             1024.0 * avctx->bit_rate / avctx->sample_rate,
             6144 * s->channels);

    for (i = 0; i < FF_ARRAY_ELEMS(aacenc_profiles); i++)
        if (avctx->profile == aacenc_profiles[i])
            break;
    ERROR_IF(i == FF_ARRAY_ELEMS(aacenc_profiles),
             "Unsupported encoding profile: %d\n", avctx->profile);
    if (avctx->profile == FF_PROFILE_MPEG2_AAC_LOW) {
        avctx->profile = FF_PROFILE_AAC_LOW;
        ERROR_IF(s->options.pred,
                 "Main prediction unavailable in the \"mpeg2_aac_low\" profile\n");
        ERROR_IF(s->options.ltp,
                 "LTP prediction unavailable in the \"mpeg2_aac_low\" profile\n");
        WARN_IF(s->options.pns,
                "PNS unavailable in the \"mpeg2_aac_low\" profile, turning off\n");
        s->options.pns = 0;
    } else if (avctx->profile == FF_PROFILE_AAC_LTP) {
        s->options.ltp = 1;
        ERROR_IF(s->options.pred,
                 "Main prediction unavailable in the \"aac_ltp\" profile\n");
    } else if (avctx->profile == FF_PROFILE_AAC_MAIN) {
        s->options.pred = 1;
        ERROR_IF(s->options.ltp,
                 "LTP prediction unavailable in the \"aac_main\" profile\n");
    } else if (s->options.ltp) {
        avctx->profile = FF_PROFILE_AAC_LTP;
        WARN_IF(1,
                "Chainging profile to \"aac_ltp\"\n");
        ERROR_IF(s->options.pred,
                 "Main prediction unavailable in the \"aac_ltp\" profile\n");
    } else if (s->options.pred) {
        avctx->profile = FF_PROFILE_AAC_MAIN;
        WARN_IF(1,
                "Chainging profile to \"aac_main\"\n");
        ERROR_IF(s->options.ltp,
                 "LTP prediction unavailable in the \"aac_main\" profile\n");
    }
    s->profile = avctx->profile;
    s->coder = &ff_aac_coders[s->options.coder];

    if (s->options.coder != AAC_CODER_TWOLOOP) {
        ERROR_IF(avctx->strict_std_compliance > FF_COMPLIANCE_EXPERIMENTAL,
                 "Coders other than twoloop require -strict -2 and some may be removed in the future\n");
        WARN_IF(s->options.coder == AAC_CODER_FAAC,
                "The FAAC-like coder will be removed in the near future, please use twoloop!\n");
        s->options.intensity_stereo = 0;
        s->options.pns = 0;
    }

    if ((ret = dsp_init(avctx, s)) < 0)
        goto fail;

    if ((ret = alloc_buffers(avctx, s)) < 0)
        goto fail;

    put_audio_specific_config(avctx);

    sizes[0]   = ff_aac_swb_size_1024[s->samplerate_index];
    sizes[1]   = ff_aac_swb_size_128[s->samplerate_index];
    lengths[0] = ff_aac_num_swb_1024[s->samplerate_index];
    lengths[1] = ff_aac_num_swb_128[s->samplerate_index];
    for (i = 0; i < s->chan_map[0]; i++)
        grouping[i] = s->chan_map[i + 1] == TYPE_CPE;
    if ((ret = ff_psy_init(&s->psy, avctx, 2, sizes, lengths,
                           s->chan_map[0], grouping)) < 0)
        goto fail;
    s->psypp = ff_psy_preprocess_init(avctx);
    ff_lpc_init(&s->lpc, 2*avctx->frame_size, TNS_MAX_ORDER, FF_LPC_TYPE_LEVINSON);
    av_lfg_init(&s->lfg, 0x72adca55);

    if (HAVE_MIPSDSP)
        ff_aac_coder_init_mips(s);

    if ((ret = ff_thread_once(&aac_table_init, &aac_encode_init_tables)) != 0)
        return AVERROR_UNKNOWN;

    ff_af_queue_init(avctx, &s->afq);

    return 0;
fail:
    aac_encode_end(avctx);
    return ret;
}

#define AACENC_FLAGS AV_OPT_FLAG_ENCODING_PARAM | AV_OPT_FLAG_AUDIO_PARAM
static const AVOption aacenc_options[] = {
    {"aac_coder", "Coding algorithm", offsetof(AACEncContext, options.coder), AV_OPT_TYPE_INT, {.i64 = AAC_CODER_TWOLOOP}, -1, AAC_CODER_NB-1, AACENC_FLAGS, "coder"},
        {"faac",     "FAAC-inspired method",      0, AV_OPT_TYPE_CONST, {.i64 = AAC_CODER_FAAC},    INT_MIN, INT_MAX, AACENC_FLAGS, "coder"},
        {"anmr",     "ANMR method",               0, AV_OPT_TYPE_CONST, {.i64 = AAC_CODER_ANMR},    INT_MIN, INT_MAX, AACENC_FLAGS, "coder"},
        {"twoloop",  "Two loop searching method", 0, AV_OPT_TYPE_CONST, {.i64 = AAC_CODER_TWOLOOP}, INT_MIN, INT_MAX, AACENC_FLAGS, "coder"},
        {"fast",     "Constant quantizer",        0, AV_OPT_TYPE_CONST, {.i64 = AAC_CODER_FAST},    INT_MIN, INT_MAX, AACENC_FLAGS, "coder"},
    {"aac_ms", "Force M/S stereo coding", offsetof(AACEncContext, options.mid_side), AV_OPT_TYPE_BOOL, {.i64 = -1}, -1, 1, AACENC_FLAGS},
    {"aac_is", "Intensity stereo coding", offsetof(AACEncContext, options.intensity_stereo), AV_OPT_TYPE_BOOL, {.i64 = 1}, -1, 1, AACENC_FLAGS},
    {"aac_pns", "Perceptual noise substitution", offsetof(AACEncContext, options.pns), AV_OPT_TYPE_BOOL, {.i64 = 1}, -1, 1, AACENC_FLAGS},
    {"aac_tns", "Temporal noise shaping", offsetof(AACEncContext, options.tns), AV_OPT_TYPE_BOOL, {.i64 = 1}, -1, 1, AACENC_FLAGS},
    {"aac_ltp", "Long term prediction", offsetof(AACEncContext, options.ltp), AV_OPT_TYPE_BOOL, {.i64 = 0}, -1, 1, AACENC_FLAGS},
    {"aac_pred", "AAC-Main prediction", offsetof(AACEncContext, options.pred), AV_OPT_TYPE_BOOL, {.i64 = 0}, -1, 1, AACENC_FLAGS},
    {NULL}
};

static const AVClass aacenc_class = {
    "AAC encoder",
    av_default_item_name,
    aacenc_options,
    LIBAVUTIL_VERSION_INT,
};

AVCodec ff_aac_encoder = {
    .name           = "aac",
    .long_name      = NULL_IF_CONFIG_SMALL("AAC (Advanced Audio Coding)"),
    .type           = AVMEDIA_TYPE_AUDIO,
    .id             = AV_CODEC_ID_AAC,
    .priv_data_size = sizeof(AACEncContext),
    .init           = aac_encode_init,
    .encode2        = aac_encode_frame,
    .close          = aac_encode_end,
    .supported_samplerates = mpeg4audio_sample_rates,
    .caps_internal  = FF_CODEC_CAP_INIT_THREADSAFE,
    .capabilities   = AV_CODEC_CAP_SMALL_LAST_FRAME | AV_CODEC_CAP_DELAY,
    .sample_fmts    = (const enum AVSampleFormat[]){ AV_SAMPLE_FMT_FLTP,
                                                     AV_SAMPLE_FMT_NONE },
    .priv_class     = &aacenc_class,
};<|MERGE_RESOLUTION|>--- conflicted
+++ resolved
@@ -518,7 +518,6 @@
     int target_bits, rate_bits, too_many_bits, too_few_bits;
     int ms_mode = 0, is_mode = 0, tns_mode = 0, pred_mode = 0;
     int chan_el_counter[4];
-    int frame_bits;
     FFPsyWindowInfo windows[AAC_MAX_CHANNELS];
 
     if (s->last_frame == 2)
@@ -819,25 +818,15 @@
 
     put_bits(&s->pb, 3, TYPE_END);
     flush_put_bits(&s->pb);
-<<<<<<< HEAD
+
+#if FF_API_STAT_BITS
+FF_DISABLE_DEPRECATION_WARNINGS
     avctx->frame_bits = put_bits_count(&s->pb);
+FF_ENABLE_DEPRECATION_WARNINGS
+#endif
+
     s->lambda_sum += s->lambda;
     s->lambda_count++;
-=======
-    frame_bits = put_bits_count(&s->pb);
-#if FF_API_STAT_BITS
-FF_DISABLE_DEPRECATION_WARNINGS
-    avctx->frame_bits = frame_bits;
-FF_ENABLE_DEPRECATION_WARNINGS
-#endif
-
-    // rate control stuff
-    if (!(avctx->flags & AV_CODEC_FLAG_QSCALE)) {
-        float ratio = avctx->bit_rate * 1024.0f / avctx->sample_rate / frame_bits;
-        s->lambda *= ratio;
-        s->lambda = FFMIN(s->lambda, 65536.f);
-    }
->>>>>>> 16216b71
 
     if (!frame)
         s->last_frame++;
