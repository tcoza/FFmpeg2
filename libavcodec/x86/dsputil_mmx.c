--- conflicted
+++ resolved
@@ -33,109 +33,6 @@
 
 #if HAVE_INLINE_ASM
 
-<<<<<<< HEAD
-void ff_put_pixels_clamped_mmx(const int16_t *block, uint8_t *pixels,
-                               int line_size)
-{
-    const int16_t *p;
-    uint8_t *pix;
-
-    /* read the pixels */
-    p   = block;
-    pix = pixels;
-    /* unrolled loop */
-    __asm__ volatile (
-        "movq      (%3), %%mm0          \n\t"
-        "movq     8(%3), %%mm1          \n\t"
-        "movq    16(%3), %%mm2          \n\t"
-        "movq    24(%3), %%mm3          \n\t"
-        "movq    32(%3), %%mm4          \n\t"
-        "movq    40(%3), %%mm5          \n\t"
-        "movq    48(%3), %%mm6          \n\t"
-        "movq    56(%3), %%mm7          \n\t"
-        "packuswb %%mm1, %%mm0          \n\t"
-        "packuswb %%mm3, %%mm2          \n\t"
-        "packuswb %%mm5, %%mm4          \n\t"
-        "packuswb %%mm7, %%mm6          \n\t"
-        "movq     %%mm0, (%0)           \n\t"
-        "movq     %%mm2, (%0, %1)       \n\t"
-        "movq     %%mm4, (%0, %1, 2)    \n\t"
-        "movq     %%mm6, (%0, %2)       \n\t"
-        :: "r" (pix), "r" ((x86_reg) line_size), "r" ((x86_reg) line_size * 3),
-           "r" (p)
-        : "memory");
-    pix += line_size * 4;
-    p   += 32;
-
-    // if here would be an exact copy of the code above
-    // compiler would generate some very strange code
-    // thus using "r"
-    __asm__ volatile (
-        "movq       (%3), %%mm0         \n\t"
-        "movq      8(%3), %%mm1         \n\t"
-        "movq     16(%3), %%mm2         \n\t"
-        "movq     24(%3), %%mm3         \n\t"
-        "movq     32(%3), %%mm4         \n\t"
-        "movq     40(%3), %%mm5         \n\t"
-        "movq     48(%3), %%mm6         \n\t"
-        "movq     56(%3), %%mm7         \n\t"
-        "packuswb  %%mm1, %%mm0         \n\t"
-        "packuswb  %%mm3, %%mm2         \n\t"
-        "packuswb  %%mm5, %%mm4         \n\t"
-        "packuswb  %%mm7, %%mm6         \n\t"
-        "movq      %%mm0, (%0)          \n\t"
-        "movq      %%mm2, (%0, %1)      \n\t"
-        "movq      %%mm4, (%0, %1, 2)   \n\t"
-        "movq      %%mm6, (%0, %2)      \n\t"
-        :: "r" (pix), "r" ((x86_reg) line_size), "r" ((x86_reg) line_size * 3),
-           "r" (p)
-        : "memory");
-}
-
-void ff_add_pixels_clamped_mmx(const int16_t *block, uint8_t *pixels,
-                               int line_size)
-{
-    const int16_t *p;
-    uint8_t *pix;
-    int i;
-
-    /* read the pixels */
-    p   = block;
-    pix = pixels;
-    MOVQ_ZERO(mm7);
-    i = 4;
-    do {
-        __asm__ volatile (
-            "movq        (%2), %%mm0    \n\t"
-            "movq       8(%2), %%mm1    \n\t"
-            "movq      16(%2), %%mm2    \n\t"
-            "movq      24(%2), %%mm3    \n\t"
-            "movq          %0, %%mm4    \n\t"
-            "movq          %1, %%mm6    \n\t"
-            "movq       %%mm4, %%mm5    \n\t"
-            "punpcklbw  %%mm7, %%mm4    \n\t"
-            "punpckhbw  %%mm7, %%mm5    \n\t"
-            "paddsw     %%mm4, %%mm0    \n\t"
-            "paddsw     %%mm5, %%mm1    \n\t"
-            "movq       %%mm6, %%mm5    \n\t"
-            "punpcklbw  %%mm7, %%mm6    \n\t"
-            "punpckhbw  %%mm7, %%mm5    \n\t"
-            "paddsw     %%mm6, %%mm2    \n\t"
-            "paddsw     %%mm5, %%mm3    \n\t"
-            "packuswb   %%mm1, %%mm0    \n\t"
-            "packuswb   %%mm3, %%mm2    \n\t"
-            "movq       %%mm0, %0       \n\t"
-            "movq       %%mm2, %1       \n\t"
-            : "+m" (*pix), "+m" (*(pix + line_size))
-            : "r" (p)
-            : "memory");
-        pix += line_size * 2;
-        p   += 16;
-    } while (--i);
-}
-
-=======
->>>>>>> e3fcb143
 /* Draw the edges of width 'w' of an image of size width, height
  * this MMX version can only handle w == 8 || w == 16. */
 void ff_draw_edges_mmx(uint8_t *buf, int wrap, int width, int height,
