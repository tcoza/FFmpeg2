/*
 * VC3/DNxHD decoder.
 * Copyright (c) 2007 SmartJog S.A., Baptiste Coudurier <baptiste dot coudurier at smartjog dot com>
 * Copyright (c) 2011 MirriAd Ltd
 *
 * 10 bit support added by MirriAd Ltd, Joseph Artsimovich <joseph@mirriad.com>
 *
 * This file is part of FFmpeg.
 *
 * FFmpeg is free software; you can redistribute it and/or
 * modify it under the terms of the GNU Lesser General Public
 * License as published by the Free Software Foundation; either
 * version 2.1 of the License, or (at your option) any later version.
 *
 * FFmpeg is distributed in the hope that it will be useful,
 * but WITHOUT ANY WARRANTY; without even the implied warranty of
 * MERCHANTABILITY or FITNESS FOR A PARTICULAR PURPOSE.  See the GNU
 * Lesser General Public License for more details.
 *
 * You should have received a copy of the GNU Lesser General Public
 * License along with FFmpeg; if not, write to the Free Software
 * Foundation, Inc., 51 Franklin Street, Fifth Floor, Boston, MA 02110-1301 USA
 */

#include "libavutil/imgutils.h"
#include "libavutil/timer.h"
#include "avcodec.h"
#include "blockdsp.h"
#include "get_bits.h"
#include "dnxhddata.h"
#include "idctdsp.h"
#include "internal.h"
#include "thread.h"

typedef struct DNXHDContext {
    AVCodecContext *avctx;
    GetBitContext gb;
    BlockDSPContext bdsp;
    int64_t cid;                        ///< compression id
    unsigned int width, height;
    enum AVPixelFormat pix_fmt;
    unsigned int mb_width, mb_height;
    uint32_t mb_scan_index[68];         /* max for 1080p */
    int cur_field;                      ///< current interlaced field
    VLC ac_vlc, dc_vlc, run_vlc;
    int last_dc[3];
    IDCTDSPContext idsp;
    DECLARE_ALIGNED(16, int16_t, blocks)[12][64];
    ScanTable scantable;
    const CIDEntry *cid_table;
    int bit_depth; // 8, 10 or 0 if not initialized at all.
    int is_444;
    void (*decode_dct_block)(struct DNXHDContext *ctx, int16_t *block,
                             int n, int qscale);
    int last_qscale;
    int luma_scale[64];
    int chroma_scale[64];
} DNXHDContext;

#define DNXHD_VLC_BITS 9
#define DNXHD_DC_VLC_BITS 7

static void dnxhd_decode_dct_block_8(DNXHDContext *ctx, int16_t *block,
                                     int n, int qscale);
static void dnxhd_decode_dct_block_10(DNXHDContext *ctx, int16_t *block,
                                      int n, int qscale);
static void dnxhd_decode_dct_block_10_444(DNXHDContext *ctx, int16_t *block,
                                          int n, int qscale);

static av_cold int dnxhd_decode_init(AVCodecContext *avctx)
{
    DNXHDContext *ctx = avctx->priv_data;

    ctx->avctx = avctx;
    ctx->cid = -1;
    return 0;
}

static int dnxhd_init_vlc(DNXHDContext *ctx, uint32_t cid)
{
    if (cid != ctx->cid) {
        int index;

        if ((index = ff_dnxhd_get_cid_table(cid)) < 0) {
            av_log(ctx->avctx, AV_LOG_ERROR, "unsupported cid %d\n", cid);
            return AVERROR(ENOSYS);
        }
        if (ff_dnxhd_cid_table[index].bit_depth != ctx->bit_depth) {
            av_log(ctx->avctx, AV_LOG_ERROR, "bit depth mismatches %d %d\n", ff_dnxhd_cid_table[index].bit_depth, ctx->bit_depth);
            return AVERROR_INVALIDDATA;
        }
        ctx->cid_table = &ff_dnxhd_cid_table[index];
        av_log(ctx->avctx, AV_LOG_VERBOSE, "Profile cid %d.\n", cid);

        ff_free_vlc(&ctx->ac_vlc);
        ff_free_vlc(&ctx->dc_vlc);
        ff_free_vlc(&ctx->run_vlc);

        init_vlc(&ctx->ac_vlc, DNXHD_VLC_BITS, 257,
                 ctx->cid_table->ac_bits, 1, 1,
                 ctx->cid_table->ac_codes, 2, 2, 0);
        init_vlc(&ctx->dc_vlc, DNXHD_DC_VLC_BITS, ctx->bit_depth + 4,
                 ctx->cid_table->dc_bits, 1, 1,
                 ctx->cid_table->dc_codes, 1, 1, 0);
        init_vlc(&ctx->run_vlc, DNXHD_VLC_BITS, 62,
                 ctx->cid_table->run_bits, 1, 1,
                 ctx->cid_table->run_codes, 2, 2, 0);

        ff_init_scantable(ctx->idsp.idct_permutation, &ctx->scantable,
                          ff_zigzag_direct);
        ctx->cid = cid;
    }
    return 0;
}

static int dnxhd_decode_header(DNXHDContext *ctx, AVFrame *frame,
                               const uint8_t *buf, int buf_size,
                               int first_field)
{
    static const uint8_t header_prefix[]    = { 0x00, 0x00, 0x02, 0x80, 0x01 };
    static const uint8_t header_prefix444[] = { 0x00, 0x00, 0x02, 0x80, 0x02 };
    int i, cid, ret;
    int old_bit_depth = ctx->bit_depth;

    if (buf_size < 0x280) {
        av_log(ctx->avctx, AV_LOG_ERROR, "buffer too small (%d < 640).\n",
               buf_size);
        return AVERROR_INVALIDDATA;
    }

    if (memcmp(buf, header_prefix, 5) && memcmp(buf, header_prefix444, 5)) {
        av_log(ctx->avctx, AV_LOG_ERROR,
               "unknown header 0x%02X 0x%02X 0x%02X 0x%02X 0x%02X\n",
               buf[0], buf[1], buf[2], buf[3], buf[4]);
        return AVERROR_INVALIDDATA;
    }
    if (buf[5] & 2) { /* interlaced */
        ctx->cur_field = buf[5] & 1;
        frame->interlaced_frame = 1;
        frame->top_field_first  = first_field ^ ctx->cur_field;
        av_log(ctx->avctx, AV_LOG_DEBUG,
               "interlaced %d, cur field %d\n", buf[5] & 3, ctx->cur_field);
    } else {
        ctx->cur_field = 0;
    }

    ctx->height = AV_RB16(buf + 0x18);
    ctx->width  = AV_RB16(buf + 0x1a);

    ff_dlog(ctx->avctx, "width %d, height %d\n", ctx->width, ctx->height);

    if (buf[0x21] == 0x58) { /* 10 bit */
        ctx->bit_depth = ctx->avctx->bits_per_raw_sample = 10;

        if (buf[0x4] == 0x2) {
            ctx->decode_dct_block = dnxhd_decode_dct_block_10_444;
            ctx->pix_fmt = AV_PIX_FMT_YUV444P10;
            ctx->is_444 = 1;
        } else {
            ctx->decode_dct_block = dnxhd_decode_dct_block_10;
            ctx->pix_fmt = AV_PIX_FMT_YUV422P10;
            ctx->is_444 = 0;
        }
    } else if (buf[0x21] == 0x38) { /* 8 bit */
        ctx->bit_depth = ctx->avctx->bits_per_raw_sample = 8;

        ctx->pix_fmt = AV_PIX_FMT_YUV422P;
        ctx->is_444 = 0;
        ctx->decode_dct_block = dnxhd_decode_dct_block_8;
    } else {
        av_log(ctx->avctx, AV_LOG_ERROR, "invalid bit depth value (%d).\n",
               buf[0x21]);
        return AVERROR_INVALIDDATA;
    }
    if (ctx->bit_depth != old_bit_depth) {
        ff_blockdsp_init(&ctx->bdsp, ctx->avctx);
        ff_idctdsp_init(&ctx->idsp, ctx->avctx);
    }

    cid = AV_RB32(buf + 0x28);
    ff_dlog(ctx->avctx, "compression id %d\n", cid);

    if ((ret = dnxhd_init_vlc(ctx, cid)) < 0)
        return ret;

    // make sure profile size constraints are respected
    // DNx100 allows 1920->1440 and 1280->960 subsampling
    if (ctx->width != ctx->cid_table->width) {
        av_reduce(&ctx->avctx->sample_aspect_ratio.num,
                  &ctx->avctx->sample_aspect_ratio.den,
                  ctx->width, ctx->cid_table->width, 255);
        ctx->width = ctx->cid_table->width;
    }

    if (buf_size < ctx->cid_table->coding_unit_size) {
        av_log(ctx->avctx, AV_LOG_ERROR, "incorrect frame size (%d < %d).\n",
               buf_size, ctx->cid_table->coding_unit_size);
        return AVERROR_INVALIDDATA;
    }

    ctx->mb_width  = ctx->width >> 4;
    ctx->mb_height = buf[0x16d];

    ff_dlog(ctx->avctx,
            "mb width %d, mb height %d\n", ctx->mb_width, ctx->mb_height);

    if ((ctx->height + 15) >> 4 == ctx->mb_height && frame->interlaced_frame)
        ctx->height <<= 1;

    if (ctx->mb_height > 68 ||
        (ctx->mb_height << frame->interlaced_frame) > (ctx->height + 15) >> 4) {
        av_log(ctx->avctx, AV_LOG_ERROR,
               "mb height too big: %d\n", ctx->mb_height);
        return AVERROR_INVALIDDATA;
    }

    for (i = 0; i < ctx->mb_height; i++) {
        ctx->mb_scan_index[i] = AV_RB32(buf + 0x170 + (i << 2));
        ff_dlog(ctx->avctx, "mb scan index %d\n", ctx->mb_scan_index[i]);
        if (buf_size < ctx->mb_scan_index[i] + 0x280LL) {
            av_log(ctx->avctx, AV_LOG_ERROR,
                   "invalid mb scan index (%d < %d).\n",
                   buf_size, ctx->mb_scan_index[i] + 0x280);
            return AVERROR_INVALIDDATA;
        }
    }

    return 0;
}

static av_always_inline void dnxhd_decode_dct_block(DNXHDContext *ctx,
                                                    int16_t *block, int n,
                                                    int qscale,
                                                    int index_bits,
                                                    int level_bias,
                                                    int level_shift)
{
    int i, j, index1, index2, len, flags;
    int level, component, sign;
    const int *scale;
    const uint8_t *weight_matrix;
    const uint8_t *ac_level = ctx->cid_table->ac_level;
    const uint8_t *ac_flags = ctx->cid_table->ac_flags;
    const int eob_index     = ctx->cid_table->eob_index;
    OPEN_READER(bs, &ctx->gb);

    if (!ctx->is_444) {
        if (n & 2) {
            component     = 1 + (n & 1);
            scale = ctx->chroma_scale;
            weight_matrix = ctx->cid_table->chroma_weight;
        } else {
            component     = 0;
            scale = ctx->luma_scale;
            weight_matrix = ctx->cid_table->luma_weight;
        }
    } else {
        component = (n >> 1) % 3;
        if (component) {
            scale = ctx->chroma_scale;
            weight_matrix = ctx->cid_table->chroma_weight;
        } else {
            scale = ctx->luma_scale;
            weight_matrix = ctx->cid_table->luma_weight;
        }
    }

    UPDATE_CACHE(bs, &ctx->gb);
    GET_VLC(len, bs, &ctx->gb, ctx->dc_vlc.table, DNXHD_DC_VLC_BITS, 1);
    if (len) {
        level = GET_CACHE(bs, &ctx->gb);
        LAST_SKIP_BITS(bs, &ctx->gb, len);
        sign  = ~level >> 31;
        level = (NEG_USR32(sign ^ level, len) ^ sign) - sign;
        ctx->last_dc[component] += level;
    }
    block[0] = ctx->last_dc[component];

    i = 0;

    UPDATE_CACHE(bs, &ctx->gb);
    GET_VLC(index1, bs, &ctx->gb, ctx->ac_vlc.table,
            DNXHD_VLC_BITS, 2);

    while (index1 != eob_index) {
        level = ac_level[index1];
        flags = ac_flags[index1];

        sign = SHOW_SBITS(bs, &ctx->gb, 1);
        SKIP_BITS(bs, &ctx->gb, 1);

        if (flags & 1) {
            level += SHOW_UBITS(bs, &ctx->gb, index_bits) << 7;
            SKIP_BITS(bs, &ctx->gb, index_bits);
        }

        if (flags & 2) {
            UPDATE_CACHE(bs, &ctx->gb);
            GET_VLC(index2, bs, &ctx->gb, ctx->run_vlc.table,
                    DNXHD_VLC_BITS, 2);
            i += ctx->cid_table->run[index2];
        }

        if (++i > 63) {
            av_log(ctx->avctx, AV_LOG_ERROR, "ac tex damaged %d, %d\n", n, i);
            break;
        }

        j     = ctx->scantable.permutated[i];
        level *= scale[i];
        if (level_bias < 32 || weight_matrix[i] != level_bias)
            level += level_bias;
        level >>= level_shift;

        block[j] = (level ^ sign) - sign;

        UPDATE_CACHE(bs, &ctx->gb);
        GET_VLC(index1, bs, &ctx->gb, ctx->ac_vlc.table,
                DNXHD_VLC_BITS, 2);
    }

    CLOSE_READER(bs, &ctx->gb);
}

static void dnxhd_decode_dct_block_8(DNXHDContext *ctx, int16_t *block,
                                     int n, int qscale)
{
    dnxhd_decode_dct_block(ctx, block, n, qscale, 4, 32, 6);
}

static void dnxhd_decode_dct_block_10(DNXHDContext *ctx, int16_t *block,
                                      int n, int qscale)
{
    dnxhd_decode_dct_block(ctx, block, n, qscale, 6, 8, 4);
}

static void dnxhd_decode_dct_block_10_444(DNXHDContext *ctx, int16_t *block,
                                          int n, int qscale)
{
    dnxhd_decode_dct_block(ctx, block, n, qscale, 6, 32, 6);
}

static int dnxhd_decode_macroblock(DNXHDContext *ctx, AVFrame *frame,
                                   int x, int y)
{
    int shift1 = ctx->bit_depth == 10;
    int dct_linesize_luma   = frame->linesize[0];
    int dct_linesize_chroma = frame->linesize[1];
    uint8_t *dest_y, *dest_u, *dest_v;
    int dct_y_offset, dct_x_offset;
    int qscale, i;

    qscale = get_bits(&ctx->gb, 11);
    skip_bits1(&ctx->gb);

    if (qscale != ctx->last_qscale) {
        for (i = 0; i < 64; i++) {
            ctx->luma_scale[i]   = qscale * ctx->cid_table->luma_weight[i];
            ctx->chroma_scale[i] = qscale * ctx->cid_table->chroma_weight[i];
        }
        ctx->last_qscale = qscale;
    }

    for (i = 0; i < 8; i++) {
        ctx->bdsp.clear_block(ctx->blocks[i]);
        ctx->decode_dct_block(ctx, ctx->blocks[i], i, qscale);
    }
    if (ctx->is_444) {
        for (; i < 12; i++) {
            ctx->bdsp.clear_block(ctx->blocks[i]);
            ctx->decode_dct_block(ctx, ctx->blocks[i], i, qscale);
        }
    }

    if (frame->interlaced_frame) {
        dct_linesize_luma   <<= 1;
        dct_linesize_chroma <<= 1;
    }

    dest_y = frame->data[0] + ((y * dct_linesize_luma)   << 4) + (x << (4 + shift1));
    dest_u = frame->data[1] + ((y * dct_linesize_chroma) << 4) + (x << (3 + shift1 + ctx->is_444));
    dest_v = frame->data[2] + ((y * dct_linesize_chroma) << 4) + (x << (3 + shift1 + ctx->is_444));

    if (frame->interlaced_frame && ctx->cur_field) {
        dest_y += frame->linesize[0];
        dest_u += frame->linesize[1];
        dest_v += frame->linesize[2];
    }

    dct_y_offset = dct_linesize_luma << 3;
    dct_x_offset = 8 << shift1;
    if (!ctx->is_444) {
        ctx->idsp.idct_put(dest_y,                               dct_linesize_luma, ctx->blocks[0]);
        ctx->idsp.idct_put(dest_y + dct_x_offset,                dct_linesize_luma, ctx->blocks[1]);
        ctx->idsp.idct_put(dest_y + dct_y_offset,                dct_linesize_luma, ctx->blocks[4]);
        ctx->idsp.idct_put(dest_y + dct_y_offset + dct_x_offset, dct_linesize_luma, ctx->blocks[5]);

        if (!(ctx->avctx->flags & AV_CODEC_FLAG_GRAY)) {
            dct_y_offset = dct_linesize_chroma << 3;
            ctx->idsp.idct_put(dest_u,                dct_linesize_chroma, ctx->blocks[2]);
            ctx->idsp.idct_put(dest_v,                dct_linesize_chroma, ctx->blocks[3]);
            ctx->idsp.idct_put(dest_u + dct_y_offset, dct_linesize_chroma, ctx->blocks[6]);
            ctx->idsp.idct_put(dest_v + dct_y_offset, dct_linesize_chroma, ctx->blocks[7]);
        }
    } else {
        ctx->idsp.idct_put(dest_y,                               dct_linesize_luma, ctx->blocks[0]);
        ctx->idsp.idct_put(dest_y + dct_x_offset,                dct_linesize_luma, ctx->blocks[1]);
        ctx->idsp.idct_put(dest_y + dct_y_offset,                dct_linesize_luma, ctx->blocks[6]);
        ctx->idsp.idct_put(dest_y + dct_y_offset + dct_x_offset, dct_linesize_luma, ctx->blocks[7]);

        if (!(ctx->avctx->flags & AV_CODEC_FLAG_GRAY)) {
            dct_y_offset = dct_linesize_chroma << 3;
            ctx->idsp.idct_put(dest_u,                               dct_linesize_chroma, ctx->blocks[2]);
            ctx->idsp.idct_put(dest_u + dct_x_offset,                dct_linesize_chroma, ctx->blocks[3]);
            ctx->idsp.idct_put(dest_u + dct_y_offset,                dct_linesize_chroma, ctx->blocks[8]);
            ctx->idsp.idct_put(dest_u + dct_y_offset + dct_x_offset, dct_linesize_chroma, ctx->blocks[9]);
            ctx->idsp.idct_put(dest_v,                               dct_linesize_chroma, ctx->blocks[4]);
            ctx->idsp.idct_put(dest_v + dct_x_offset,                dct_linesize_chroma, ctx->blocks[5]);
            ctx->idsp.idct_put(dest_v + dct_y_offset,                dct_linesize_chroma, ctx->blocks[10]);
            ctx->idsp.idct_put(dest_v + dct_y_offset + dct_x_offset, dct_linesize_chroma, ctx->blocks[11]);
        }
    }

    return 0;
}

static int dnxhd_decode_macroblocks(DNXHDContext *ctx, AVFrame *frame,
                                    const uint8_t *buf, int buf_size)
{
    int x, y;
    for (y = 0; y < ctx->mb_height; y++) {
        ctx->last_dc[0] =
        ctx->last_dc[1] =
        ctx->last_dc[2] = 1 << (ctx->bit_depth + 2); // for levels +2^(bitdepth-1)
        init_get_bits(&ctx->gb, buf + ctx->mb_scan_index[y], (buf_size - ctx->mb_scan_index[y]) << 3);
        for (x = 0; x < ctx->mb_width; x++) {
            //START_TIMER;
            dnxhd_decode_macroblock(ctx, frame, x, y);
            //STOP_TIMER("decode macroblock");
        }
    }
    return 0;
}

static int dnxhd_decode_frame(AVCodecContext *avctx, void *data,
                              int *got_frame, AVPacket *avpkt)
{
    const uint8_t *buf = avpkt->data;
    int buf_size = avpkt->size;
    DNXHDContext *ctx = avctx->priv_data;
    ThreadFrame frame = { .f = data };
    AVFrame *picture = data;
    int first_field = 1;
    int ret;

    ff_dlog(avctx, "frame size %d\n", buf_size);

decode_coding_unit:
    if ((ret = dnxhd_decode_header(ctx, picture, buf, buf_size, first_field)) < 0)
        return ret;

    if ((avctx->width || avctx->height) &&
        (ctx->width != avctx->width || ctx->height != avctx->height)) {
        av_log(avctx, AV_LOG_WARNING, "frame size changed: %dx%d -> %dx%d\n",
               avctx->width, avctx->height, ctx->width, ctx->height);
        first_field = 1;
    }
    if (avctx->pix_fmt != AV_PIX_FMT_NONE && avctx->pix_fmt != ctx->pix_fmt) {
        av_log(avctx, AV_LOG_WARNING, "pix_fmt changed: %s -> %s\n",
               av_get_pix_fmt_name(avctx->pix_fmt), av_get_pix_fmt_name(ctx->pix_fmt));
        first_field = 1;
    }

    avctx->pix_fmt = ctx->pix_fmt;
    ret = ff_set_dimensions(avctx, ctx->width, ctx->height);
    if (ret < 0)
        return ret;

    if (first_field) {
        if ((ret = ff_thread_get_buffer(avctx, &frame, 0)) < 0)
            return ret;
        picture->pict_type = AV_PICTURE_TYPE_I;
        picture->key_frame = 1;
    }

    dnxhd_decode_macroblocks(ctx, picture, buf + 0x280, buf_size - 0x280);

    if (first_field && picture->interlaced_frame) {
        buf      += ctx->cid_table->coding_unit_size;
        buf_size -= ctx->cid_table->coding_unit_size;
        first_field = 0;
        goto decode_coding_unit;
    }

    *got_frame = 1;
    return avpkt->size;
}

static av_cold int dnxhd_decode_close(AVCodecContext *avctx)
{
    DNXHDContext *ctx = avctx->priv_data;

    ff_free_vlc(&ctx->ac_vlc);
    ff_free_vlc(&ctx->dc_vlc);
    ff_free_vlc(&ctx->run_vlc);
    return 0;
}

AVCodec ff_dnxhd_decoder = {
    .name           = "dnxhd",
    .long_name      = NULL_IF_CONFIG_SMALL("VC3/DNxHD"),
    .type           = AVMEDIA_TYPE_VIDEO,
    .id             = AV_CODEC_ID_DNXHD,
    .priv_data_size = sizeof(DNXHDContext),
    .init           = dnxhd_decode_init,
    .close          = dnxhd_decode_close,
    .decode         = dnxhd_decode_frame,
<<<<<<< HEAD
    .capabilities   = CODEC_CAP_DR1 | CODEC_CAP_FRAME_THREADS,
=======
    .capabilities   = AV_CODEC_CAP_DR1,
>>>>>>> def97856
};<|MERGE_RESOLUTION|>--- conflicted
+++ resolved
@@ -515,9 +515,5 @@
     .init           = dnxhd_decode_init,
     .close          = dnxhd_decode_close,
     .decode         = dnxhd_decode_frame,
-<<<<<<< HEAD
-    .capabilities   = CODEC_CAP_DR1 | CODEC_CAP_FRAME_THREADS,
-=======
-    .capabilities   = AV_CODEC_CAP_DR1,
->>>>>>> def97856
+    .capabilities   = AV_CODEC_CAP_DR1 | AV_CODEC_CAP_FRAME_THREADS,
 };