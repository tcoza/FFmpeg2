--- conflicted
+++ resolved
@@ -562,14 +562,10 @@
     return 0;
 }
 
-<<<<<<< HEAD
-static const uint8_t *read_huffman_tables(FourXContext *f, const uint8_t * const buf, int buf_size){
-=======
 static const uint8_t *read_huffman_tables(FourXContext *f,
                                           const uint8_t * const buf,
-                                          int len)
+                                          int buf_size)
 {
->>>>>>> 12dc01bb
     int frequency[512];
     uint8_t flag[512];
     int up[512];
@@ -588,24 +584,16 @@
     for(;;){
         int i;
 
-<<<<<<< HEAD
         if (start <= end && ptr_end - ptr < end - start + 1 + 1)
             return NULL;
-=======
-        len -= end - start + 1;
-
-        if (end < start || len < 0)
+        if (end < start || buf_size < 0)
             return NULL;
 
->>>>>>> 12dc01bb
         for(i=start; i<=end; i++){
             frequency[i]= *ptr++;
         }
         start= *ptr++;
         if(start==0) break;
-
-        if (--len < 0)
-            return NULL;
 
         end= *ptr++;
     }
