/*
 * DXVA2 WMV3/VC-1 HW acceleration.
 *
 * copyright (c) 2010 Laurent Aimar
 *
 * This file is part of FFmpeg.
 *
 * FFmpeg is free software; you can redistribute it and/or
 * modify it under the terms of the GNU Lesser General Public
 * License as published by the Free Software Foundation; either
 * version 2.1 of the License, or (at your option) any later version.
 *
 * FFmpeg is distributed in the hope that it will be useful,
 * but WITHOUT ANY WARRANTY; without even the implied warranty of
 * MERCHANTABILITY or FITNESS FOR A PARTICULAR PURPOSE.  See the GNU
 * Lesser General Public License for more details.
 *
 * You should have received a copy of the GNU Lesser General Public
 * License along with FFmpeg; if not, write to the Free Software
 * Foundation, Inc., 51 Franklin Street, Fifth Floor, Boston, MA 02110-1301 USA
 */

#include "dxva2_internal.h"
#include "mpegutils.h"
#include "vc1.h"
#include "vc1data.h"

<<<<<<< HEAD
// The headers above may include w32threads.h, which uses the original
// _WIN32_WINNT define, while dxva2_internal.h redefines it to target a
// potentially newer version.
#include "dxva2_internal.h"

#define MAX_SLICES 1024
=======
>>>>>>> 8f144d9e
struct dxva2_picture_context {
    DXVA_PictureParameters pp;
    unsigned               slice_count;
    DXVA_SliceInfo         slice[MAX_SLICES];

    const uint8_t          *bitstream;
    unsigned               bitstream_size;
};

static void fill_picture_parameters(AVCodecContext *avctx,
                                    AVDXVAContext *ctx, const VC1Context *v,
                                    DXVA_PictureParameters *pp)
{
    const MpegEncContext *s = &v->s;
    const Picture *current_picture = s->current_picture_ptr;
    int intcomp = 0;

    // determine if intensity compensation is needed
    if (s->pict_type == AV_PICTURE_TYPE_P) {
      if ((v->fcm == ILACE_FRAME && v->intcomp) || (v->fcm != ILACE_FRAME && v->mv_mode == MV_PMODE_INTENSITY_COMP)) {
        if (v->lumscale != 32 || v->lumshift != 0 || (s->picture_structure != PICT_FRAME && (v->lumscale2 != 32 || v->lumshift2 != 0)))
          intcomp = 1;
      }
    }

    memset(pp, 0, sizeof(*pp));
    pp->wDecodedPictureIndex    =
    pp->wDeblockedPictureIndex  = ff_dxva2_get_surface_index(avctx, ctx, current_picture->f);
    if (s->pict_type != AV_PICTURE_TYPE_I && !v->bi_type)
        pp->wForwardRefPictureIndex = ff_dxva2_get_surface_index(avctx, ctx, s->last_picture.f);
    else
        pp->wForwardRefPictureIndex = 0xffff;
    if (s->pict_type == AV_PICTURE_TYPE_B && !v->bi_type)
        pp->wBackwardRefPictureIndex = ff_dxva2_get_surface_index(avctx, ctx, s->next_picture.f);
    else
        pp->wBackwardRefPictureIndex = 0xffff;
    if (v->profile == PROFILE_ADVANCED) {
        /* It is the cropped width/height -1 of the frame */
        pp->wPicWidthInMBminus1 = avctx->width  - 1;
        pp->wPicHeightInMBminus1= avctx->height - 1;
    } else {
        /* It is the coded width/height in macroblock -1 of the frame */
        pp->wPicWidthInMBminus1 = s->mb_width  - 1;
        pp->wPicHeightInMBminus1= s->mb_height - 1;
    }
    pp->bMacroblockWidthMinus1  = 15;
    pp->bMacroblockHeightMinus1 = 15;
    pp->bBlockWidthMinus1       = 7;
    pp->bBlockHeightMinus1      = 7;
    pp->bBPPminus1              = 7;
    if (s->picture_structure & PICT_TOP_FIELD)
        pp->bPicStructure      |= 0x01;
    if (s->picture_structure & PICT_BOTTOM_FIELD)
        pp->bPicStructure      |= 0x02;
    pp->bSecondField            = v->interlace && v->fcm == ILACE_FIELD && v->second_field;
    pp->bPicIntra               = s->pict_type == AV_PICTURE_TYPE_I || v->bi_type;
    pp->bPicBackwardPrediction  = s->pict_type == AV_PICTURE_TYPE_B && !v->bi_type;
    pp->bBidirectionalAveragingMode = (1                                           << 7) |
                                      ((DXVA_CONTEXT_CFG_INTRARESID(avctx, ctx) != 0) << 6) |
                                      ((DXVA_CONTEXT_CFG_RESIDACCEL(avctx, ctx) != 0) << 5) |
                                      (intcomp                                     << 4) |
                                      ((v->profile == PROFILE_ADVANCED)            << 3);
    pp->bMVprecisionAndChromaRelation = ((v->mv_mode == MV_PMODE_1MV_HPEL_BILIN) << 3) |
                                        (1                                       << 2) |
                                        (0                                       << 1) |
                                        (!s->quarter_sample                          );
    pp->bChromaFormat           = v->chromaformat;
    DXVA_CONTEXT_REPORT_ID(avctx, ctx)++;
    if (DXVA_CONTEXT_REPORT_ID(avctx, ctx) >= (1 << 16))
        DXVA_CONTEXT_REPORT_ID(avctx, ctx) = 1;
    pp->bPicScanFixed           = DXVA_CONTEXT_REPORT_ID(avctx, ctx) >> 8;
    pp->bPicScanMethod          = DXVA_CONTEXT_REPORT_ID(avctx, ctx) & 0xff;
    pp->bPicReadbackRequests    = 0;
    pp->bRcontrol               = v->rnd;
    pp->bPicSpatialResid8       = (v->panscanflag  << 7) |
                                  (v->refdist_flag << 6) |
                                  (s->loop_filter  << 5) |
                                  (v->fastuvmc     << 4) |
                                  (v->extended_mv  << 3) |
                                  (v->dquant       << 1) |
                                  (v->vstransform      );
    pp->bPicOverflowBlocks      = (v->quantizer_mode << 6) |
                                  (v->multires       << 5) |
                                  (v->resync_marker  << 4) |
                                  (v->rangered       << 3) |
                                  (s->max_b_frames       );
    pp->bPicExtrapolation       = (!v->interlace || v->fcm == PROGRESSIVE) ? 1 : 2;
    pp->bPicDeblocked           = ((!pp->bPicBackwardPrediction && v->overlap)        << 6) |
                                  ((v->profile != PROFILE_ADVANCED && v->rangeredfrm) << 5) |
                                  (s->loop_filter                                     << 1);
    pp->bPicDeblockConfined     = (v->postprocflag             << 7) |
                                  (v->broadcast                << 6) |
                                  (v->interlace                << 5) |
                                  (v->tfcntrflag               << 4) |
                                  (v->finterpflag              << 3) |
                                  ((s->pict_type != AV_PICTURE_TYPE_B) << 2) |
                                  (v->psf                      << 1) |
                                  (v->extended_dmv                 );
    if (s->pict_type != AV_PICTURE_TYPE_I)
        pp->bPic4MVallowed      = v->mv_mode == MV_PMODE_MIXED_MV ||
                                  (v->mv_mode == MV_PMODE_INTENSITY_COMP &&
                                   v->mv_mode2 == MV_PMODE_MIXED_MV);
    if (v->profile == PROFILE_ADVANCED)
        pp->bPicOBMC            = (v->range_mapy_flag  << 7) |
                                  (v->range_mapy       << 4) |
                                  (v->range_mapuv_flag << 3) |
                                  (v->range_mapuv          );
    pp->bPicBinPB               = 0;
    pp->bMV_RPS                 = (v->fcm == ILACE_FIELD && pp->bPicBackwardPrediction) ? v->refdist + 9 : 0;
    pp->bReservedBits           = v->pq;
    if (s->picture_structure == PICT_FRAME) {
        if (intcomp) {
            pp->wBitstreamFcodes      = v->lumscale;
            pp->wBitstreamPCEelements = v->lumshift;
        } else {
            pp->wBitstreamFcodes      = 32;
            pp->wBitstreamPCEelements = 0;
        }
    } else {
        /* Syntax: (top_field_param << 8) | bottom_field_param */
        if (intcomp) {
            pp->wBitstreamFcodes      = (v->lumscale << 8) | v->lumscale2;
            pp->wBitstreamPCEelements = (v->lumshift << 8) | v->lumshift2;
        } else {
            pp->wBitstreamFcodes      = (32 << 8) | 32;
            pp->wBitstreamPCEelements = 0;
        }
    }
    pp->bBitstreamConcealmentNeed   = 0;
    pp->bBitstreamConcealmentMethod = 0;
}

static void fill_slice(AVCodecContext *avctx, DXVA_SliceInfo *slice,
                       unsigned position, unsigned size)
{
    const VC1Context *v = avctx->priv_data;
    const MpegEncContext *s = &v->s;

    memset(slice, 0, sizeof(*slice));
    slice->wHorizontalPosition = 0;
    slice->wVerticalPosition   = s->mb_y;
    slice->dwSliceBitsInBuffer = 8 * size;
    slice->dwSliceDataLocation = position;
    slice->bStartCodeBitOffset = 0;
    slice->bReservedBits       = (s->pict_type == AV_PICTURE_TYPE_B && !v->bi_type) ? v->bfraction_lut_index + 9 : 0;
    slice->wMBbitOffset        = v->p_frame_skipped ? 0xffff : get_bits_count(&s->gb) + (avctx->codec_id == AV_CODEC_ID_VC1 ? 32 : 0);
    /* XXX We store the index of the first MB and it will be fixed later */
    slice->wNumberMBsInSlice   = (s->mb_y >> v->field_mode) * s->mb_width + s->mb_x;
    slice->wQuantizerScaleCode = v->pq;
    slice->wBadSliceChopping   = 0;
}

static int commit_bitstream_and_slice_buffer(AVCodecContext *avctx,
                                             DECODER_BUFFER_DESC *bs,
                                             DECODER_BUFFER_DESC *sc)
{
    const VC1Context *v = avctx->priv_data;
    AVDXVAContext *ctx = DXVA_CONTEXT(avctx);
    const MpegEncContext *s = &v->s;
    struct dxva2_picture_context *ctx_pic = s->current_picture_ptr->hwaccel_picture_private;

    static const uint8_t start_code[] = { 0, 0, 1, 0x0d };
    const unsigned start_code_size = avctx->codec_id == AV_CODEC_ID_VC1 ? sizeof(start_code) : 0;
    const unsigned mb_count = s->mb_width * (s->mb_height >> v->field_mode);
    DXVA_SliceInfo *slice = NULL;
    void     *dxva_data_ptr;
    uint8_t  *dxva_data, *current, *end;
    unsigned dxva_size;
    unsigned padding;
    unsigned i;
    unsigned type;

#if CONFIG_D3D11VA
    if (ff_dxva2_is_d3d11(avctx)) {
        type = D3D11_VIDEO_DECODER_BUFFER_BITSTREAM;
        if (FAILED(ID3D11VideoContext_GetDecoderBuffer(D3D11VA_CONTEXT(ctx)->video_context,
                                                       D3D11VA_CONTEXT(ctx)->decoder,
                                                       type,
                                                       &dxva_size, &dxva_data_ptr)))
            return -1;
    }
#endif
#if CONFIG_DXVA2
    if (avctx->pix_fmt == AV_PIX_FMT_DXVA2_VLD) {
        type = DXVA2_BitStreamDateBufferType;
        if (FAILED(IDirectXVideoDecoder_GetBuffer(DXVA2_CONTEXT(ctx)->decoder,
                                                  type,
                                                  &dxva_data_ptr, &dxva_size)))
            return -1;
    }
#endif

    dxva_data = dxva_data_ptr;
    current = dxva_data;
    end = dxva_data + dxva_size;

    for (i = 0; i < ctx_pic->slice_count; i++) {
        unsigned position, size;
        slice    = &ctx_pic->slice[i];
        position = slice->dwSliceDataLocation;
        size     = slice->dwSliceBitsInBuffer / 8;
        if (start_code_size + size > end - current) {
            av_log(avctx, AV_LOG_ERROR, "Failed to build bitstream");
            break;
        }
        slice->dwSliceDataLocation = current - dxva_data;

        if (i < ctx_pic->slice_count - 1)
            slice->wNumberMBsInSlice =
                slice[1].wNumberMBsInSlice - slice[0].wNumberMBsInSlice;
        else
            slice->wNumberMBsInSlice =
                mb_count - slice[0].wNumberMBsInSlice;

        /* write the appropriate frame, field or slice start code */
        if (start_code_size) {
            memcpy(current, start_code, start_code_size);
            if (i == 0 && v->second_field)
                current[3] = 0x0c;
            else if (i > 0)
                current[3] = 0x0b;

            current += start_code_size;
            slice->dwSliceBitsInBuffer += start_code_size * 8;
        }

        memcpy(current, &ctx_pic->bitstream[position], size);
        current += size;
    }
    padding = FFMIN(128 - ((current - dxva_data) & 127), end - current);
    if (slice && padding > 0) {
        memset(current, 0, padding);
        current += padding;
        slice->dwSliceBitsInBuffer += padding * 8;
    }

#if CONFIG_D3D11VA
    if (ff_dxva2_is_d3d11(avctx))
        if (FAILED(ID3D11VideoContext_ReleaseDecoderBuffer(D3D11VA_CONTEXT(ctx)->video_context, D3D11VA_CONTEXT(ctx)->decoder, type)))
            return -1;
#endif
#if CONFIG_DXVA2
    if (avctx->pix_fmt == AV_PIX_FMT_DXVA2_VLD)
        if (FAILED(IDirectXVideoDecoder_ReleaseBuffer(DXVA2_CONTEXT(ctx)->decoder, type)))
            return -1;
#endif
    if (i < ctx_pic->slice_count)
        return -1;

#if CONFIG_D3D11VA
    if (ff_dxva2_is_d3d11(avctx)) {
        D3D11_VIDEO_DECODER_BUFFER_DESC *dsc11 = bs;
        memset(dsc11, 0, sizeof(*dsc11));
        dsc11->BufferType           = type;
        dsc11->DataSize             = current - dxva_data;
        dsc11->NumMBsInBuffer       = mb_count;

        type = D3D11_VIDEO_DECODER_BUFFER_SLICE_CONTROL;
    }
#endif
#if CONFIG_DXVA2
    if (avctx->pix_fmt == AV_PIX_FMT_DXVA2_VLD) {
        DXVA2_DecodeBufferDesc *dsc2 = bs;
        memset(dsc2, 0, sizeof(*dsc2));
        dsc2->CompressedBufferType = type;
        dsc2->DataSize             = current - dxva_data;
        dsc2->NumMBsInBuffer       = mb_count;

        type = DXVA2_SliceControlBufferType;
    }
#endif

    return ff_dxva2_commit_buffer(avctx, ctx, sc,
                                  type,
                                  ctx_pic->slice,
                                  ctx_pic->slice_count * sizeof(*ctx_pic->slice),
                                  mb_count);
}

static int dxva2_vc1_start_frame(AVCodecContext *avctx,
                                 av_unused const uint8_t *buffer,
                                 av_unused uint32_t size)
{
    const VC1Context *v = avctx->priv_data;
    AVDXVAContext *ctx = DXVA_CONTEXT(avctx);
    struct dxva2_picture_context *ctx_pic = v->s.current_picture_ptr->hwaccel_picture_private;

    if (!DXVA_CONTEXT_VALID(avctx, ctx))
        return -1;
    assert(ctx_pic);

    fill_picture_parameters(avctx, ctx, v, &ctx_pic->pp);

    ctx_pic->slice_count    = 0;
    ctx_pic->bitstream_size = 0;
    ctx_pic->bitstream      = NULL;
    return 0;
}

static int dxva2_vc1_decode_slice(AVCodecContext *avctx,
                                  const uint8_t *buffer,
                                  uint32_t size)
{
    const VC1Context *v = avctx->priv_data;
    const Picture *current_picture = v->s.current_picture_ptr;
    struct dxva2_picture_context *ctx_pic = current_picture->hwaccel_picture_private;
    unsigned position;

    if (ctx_pic->slice_count >= MAX_SLICES) {
        avpriv_request_sample(avctx, "%d slices in dxva2",
                              ctx_pic->slice_count);
        return -1;
    }

    if (avctx->codec_id == AV_CODEC_ID_VC1 &&
        size >= 4 && IS_MARKER(AV_RB32(buffer))) {
        buffer += 4;
        size   -= 4;
    }

    if (!ctx_pic->bitstream)
        ctx_pic->bitstream = buffer;
    ctx_pic->bitstream_size += size;

    position = buffer - ctx_pic->bitstream;
    fill_slice(avctx, &ctx_pic->slice[ctx_pic->slice_count++], position, size);
    return 0;
}

static int dxva2_vc1_end_frame(AVCodecContext *avctx)
{
    VC1Context *v = avctx->priv_data;
    struct dxva2_picture_context *ctx_pic = v->s.current_picture_ptr->hwaccel_picture_private;
    int ret;

    if (ctx_pic->slice_count <= 0 || ctx_pic->bitstream_size <= 0)
        return -1;

    ret = ff_dxva2_common_end_frame(avctx, v->s.current_picture_ptr->f,
                                    &ctx_pic->pp, sizeof(ctx_pic->pp),
                                    NULL, 0,
                                    commit_bitstream_and_slice_buffer);
    if (!ret)
        ff_mpeg_draw_horiz_band(&v->s, 0, avctx->height);
    return ret;
}

#if CONFIG_WMV3_DXVA2_HWACCEL
const AVHWAccel ff_wmv3_dxva2_hwaccel = {
    .name           = "wmv3_dxva2",
    .type           = AVMEDIA_TYPE_VIDEO,
    .id             = AV_CODEC_ID_WMV3,
    .pix_fmt        = AV_PIX_FMT_DXVA2_VLD,
    .init           = ff_dxva2_decode_init,
    .uninit         = ff_dxva2_decode_uninit,
    .start_frame    = dxva2_vc1_start_frame,
    .decode_slice   = dxva2_vc1_decode_slice,
    .end_frame      = dxva2_vc1_end_frame,
    .frame_params   = ff_dxva2_common_frame_params,
    .frame_priv_data_size = sizeof(struct dxva2_picture_context),
    .priv_data_size = sizeof(FFDXVASharedContext),
};
#endif

#if CONFIG_VC1_DXVA2_HWACCEL
const AVHWAccel ff_vc1_dxva2_hwaccel = {
    .name           = "vc1_dxva2",
    .type           = AVMEDIA_TYPE_VIDEO,
    .id             = AV_CODEC_ID_VC1,
    .pix_fmt        = AV_PIX_FMT_DXVA2_VLD,
    .init           = ff_dxva2_decode_init,
    .uninit         = ff_dxva2_decode_uninit,
    .start_frame    = dxva2_vc1_start_frame,
    .decode_slice   = dxva2_vc1_decode_slice,
    .end_frame      = dxva2_vc1_end_frame,
    .frame_params   = ff_dxva2_common_frame_params,
    .frame_priv_data_size = sizeof(struct dxva2_picture_context),
    .priv_data_size = sizeof(FFDXVASharedContext),
};
#endif

#if CONFIG_WMV3_D3D11VA_HWACCEL
const AVHWAccel ff_wmv3_d3d11va_hwaccel = {
    .name           = "wmv3_d3d11va",
    .type           = AVMEDIA_TYPE_VIDEO,
    .id             = AV_CODEC_ID_WMV3,
    .pix_fmt        = AV_PIX_FMT_D3D11VA_VLD,
    .init           = ff_dxva2_decode_init,
    .uninit         = ff_dxva2_decode_uninit,
    .start_frame    = dxva2_vc1_start_frame,
    .decode_slice   = dxva2_vc1_decode_slice,
    .end_frame      = dxva2_vc1_end_frame,
    .frame_params   = ff_dxva2_common_frame_params,
    .frame_priv_data_size = sizeof(struct dxva2_picture_context),
    .priv_data_size = sizeof(FFDXVASharedContext),
};
#endif

#if CONFIG_WMV3_D3D11VA2_HWACCEL
const AVHWAccel ff_wmv3_d3d11va2_hwaccel = {
    .name           = "wmv3_d3d11va2",
    .type           = AVMEDIA_TYPE_VIDEO,
    .id             = AV_CODEC_ID_WMV3,
    .pix_fmt        = AV_PIX_FMT_D3D11,
    .init           = ff_dxva2_decode_init,
    .uninit         = ff_dxva2_decode_uninit,
    .start_frame    = dxva2_vc1_start_frame,
    .decode_slice   = dxva2_vc1_decode_slice,
    .end_frame      = dxva2_vc1_end_frame,
    .frame_params   = ff_dxva2_common_frame_params,
    .frame_priv_data_size = sizeof(struct dxva2_picture_context),
    .priv_data_size = sizeof(FFDXVASharedContext),
};
#endif

#if CONFIG_VC1_D3D11VA_HWACCEL
const AVHWAccel ff_vc1_d3d11va_hwaccel = {
    .name           = "vc1_d3d11va",
    .type           = AVMEDIA_TYPE_VIDEO,
    .id             = AV_CODEC_ID_VC1,
    .pix_fmt        = AV_PIX_FMT_D3D11VA_VLD,
    .init           = ff_dxva2_decode_init,
    .uninit         = ff_dxva2_decode_uninit,
    .start_frame    = dxva2_vc1_start_frame,
    .decode_slice   = dxva2_vc1_decode_slice,
    .end_frame      = dxva2_vc1_end_frame,
    .frame_params   = ff_dxva2_common_frame_params,
    .frame_priv_data_size = sizeof(struct dxva2_picture_context),
    .priv_data_size = sizeof(FFDXVASharedContext),
};
#endif

#if CONFIG_VC1_D3D11VA2_HWACCEL
const AVHWAccel ff_vc1_d3d11va2_hwaccel = {
    .name           = "vc1_d3d11va2",
    .type           = AVMEDIA_TYPE_VIDEO,
    .id             = AV_CODEC_ID_VC1,
    .pix_fmt        = AV_PIX_FMT_D3D11,
    .init           = ff_dxva2_decode_init,
    .uninit         = ff_dxva2_decode_uninit,
    .start_frame    = dxva2_vc1_start_frame,
    .decode_slice   = dxva2_vc1_decode_slice,
    .end_frame      = dxva2_vc1_end_frame,
    .frame_params   = ff_dxva2_common_frame_params,
    .frame_priv_data_size = sizeof(struct dxva2_picture_context),
    .priv_data_size = sizeof(FFDXVASharedContext),
};
#endif<|MERGE_RESOLUTION|>--- conflicted
+++ resolved
@@ -25,15 +25,8 @@
 #include "vc1.h"
 #include "vc1data.h"
 
-<<<<<<< HEAD
-// The headers above may include w32threads.h, which uses the original
-// _WIN32_WINNT define, while dxva2_internal.h redefines it to target a
-// potentially newer version.
-#include "dxva2_internal.h"
-
 #define MAX_SLICES 1024
-=======
->>>>>>> 8f144d9e
+
 struct dxva2_picture_context {
     DXVA_PictureParameters pp;
     unsigned               slice_count;
