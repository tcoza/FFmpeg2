--- conflicted
+++ resolved
@@ -174,11 +174,7 @@
         }
         if (bytestream2_get_byte(&gb) != 12) {
             av_log(avctx, AV_LOG_ERROR, "expected palette after image data\n");
-<<<<<<< HEAD
-            ret = AVERROR_INVALIDDATA;
-=======
-            ret = buf_size;
->>>>>>> 9fb0de86
+            ret = avpkt->size;
             goto end;
         }
     } else if (nplanes == 1) {   /* all packed formats, max. 16 colors */
