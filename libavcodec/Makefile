--- conflicted
+++ resolved
@@ -1,13 +1,9 @@
 NAME = avcodec
 DESC = FFmpeg codec library
 
-<<<<<<< HEAD
-HEADERS = avcodec.h                                                     \
-          avdct.h                                                       \
-=======
 HEADERS = ac3_parser.h                                                  \
           avcodec.h                                                     \
->>>>>>> 50a1c66c
+          avdct.h                                                       \
           avfft.h                                                       \
           d3d11va.h                                                     \
           dirac.h                                                       \
@@ -23,13 +19,9 @@
           vorbis_parser.h                                               \
           xvmc.h                                                        \
 
-<<<<<<< HEAD
-OBJS = allcodecs.o                                                      \
-       avdct.o                                                          \
-=======
 OBJS = ac3_parser.o                                                     \
        allcodecs.o                                                      \
->>>>>>> 50a1c66c
+       avdct.o                                                          \
        avpacket.o                                                       \
        avpicture.o                                                      \
        bitstream.o                                                      \
