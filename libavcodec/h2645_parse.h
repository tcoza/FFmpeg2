/*
 * H.264/HEVC common parsing code
 *
 * This file is part of FFmpeg.
 *
 * FFmpeg is free software; you can redistribute it and/or
 * modify it under the terms of the GNU Lesser General Public
 * License as published by the Free Software Foundation; either
 * version 2.1 of the License, or (at your option) any later version.
 *
 * FFmpeg is distributed in the hope that it will be useful,
 * but WITHOUT ANY WARRANTY; without even the implied warranty of
 * MERCHANTABILITY or FITNESS FOR A PARTICULAR PURPOSE.  See the GNU
 * Lesser General Public License for more details.
 *
 * You should have received a copy of the GNU Lesser General Public
 * License along with FFmpeg; if not, write to the Free Software
 * Foundation, Inc., 51 Franklin Street, Fifth Floor, Boston, MA 02110-1301 USA
 */

#ifndef AVCODEC_H2645_PARSE_H
#define AVCODEC_H2645_PARSE_H

#include <stdint.h>

#include "avcodec.h"
#include "get_bits.h"

typedef struct H2645NAL {
    uint8_t *rbsp_buffer;
    int rbsp_buffer_size;

    int size;
    const uint8_t *data;

    int raw_size;
    const uint8_t *raw_data;

    GetBitContext gb;

    /**
     * NAL unit type
     */
    int type;

    /**
     * HEVC only, nuh_temporal_id_plus_1 - 1
     */
    int temporal_id;

<<<<<<< HEAD
    int skipped_bytes;
    int skipped_bytes_pos_size;
    int *skipped_bytes_pos;
=======
    /**
     * H264 only, nal_ref_idc
     */
    int ref_idc;
>>>>>>> b667252a
} H2645NAL;

/* an input packet split into unescaped NAL units */
typedef struct H2645Packet {
    H2645NAL *nals;
    int nb_nals;
    int nals_allocated;
} H2645Packet;

/**
 * Extract the raw (unescaped) bitstream.
 */
int ff_h2645_extract_rbsp(const uint8_t *src, int length,
                          H2645NAL *nal);

/**
 * Split an input packet into NAL units.
 */
int ff_h2645_packet_split(H2645Packet *pkt, const uint8_t *buf, int length,
                          void *logctx, int is_nalff, int nal_length_size,
                          enum AVCodecID codec_id);

/**
 * Free all the allocated memory in the packet.
 */
void ff_h2645_packet_uninit(H2645Packet *pkt);

#endif /* AVCODEC_H2645_PARSE_H */<|MERGE_RESOLUTION|>--- conflicted
+++ resolved
@@ -48,16 +48,13 @@
      */
     int temporal_id;
 
-<<<<<<< HEAD
     int skipped_bytes;
     int skipped_bytes_pos_size;
     int *skipped_bytes_pos;
-=======
     /**
      * H264 only, nal_ref_idc
      */
     int ref_idc;
->>>>>>> b667252a
 } H2645NAL;
 
 /* an input packet split into unescaped NAL units */
