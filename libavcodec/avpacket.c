--- conflicted
+++ resolved
@@ -27,27 +27,8 @@
 #include "libavutil/mathematics.h"
 #include "libavutil/mem.h"
 #include "avcodec.h"
-<<<<<<< HEAD
 #include "bytestream.h"
 #include "internal.h"
-
-#if FF_API_DESTRUCT_PACKET
-
-void av_destruct_packet(AVPacket *pkt)
-{
-    av_freep(&pkt->data);
-    pkt->size = 0;
-}
-
-/* a dummy destruct callback for the callers that assume AVPacket.destruct ==
- * NULL => static data */
-static void dummy_destruct_packet(AVPacket *pkt)
-{
-    av_assert0(0);
-}
-#endif
-=======
->>>>>>> 01bcc2d5
 
 void av_init_packet(AVPacket *pkt)
 {
@@ -175,7 +156,6 @@
 /* Makes duplicates of data, side_data, but does not copy any other fields */
 static int copy_packet_data(AVPacket *pkt, const AVPacket *src, int dup)
 {
-<<<<<<< HEAD
     pkt->data      = NULL;
     pkt->side_data = NULL;
     if (pkt->buf) {
@@ -187,27 +167,12 @@
     } else {
         DUP_DATA(pkt->data, src->data, pkt->size, 1, ALLOC_BUF);
     }
-#if FF_API_DESTRUCT_PACKET
-FF_DISABLE_DEPRECATION_WARNINGS
-    pkt->destruct = dummy_destruct_packet;
-FF_ENABLE_DEPRECATION_WARNINGS
-#endif
     if (pkt->side_data_elems && dup)
         pkt->side_data = src->side_data;
     if (pkt->side_data_elems && !dup) {
         return av_copy_packet_side_data(pkt, src);
     }
     return 0;
-=======
-    AVPacket tmp_pkt;
-
-    if (!pkt->buf && pkt->data) {
-        tmp_pkt = *pkt;
-
-        pkt->data      = NULL;
-        pkt->side_data = NULL;
-        DUP_DATA(pkt->data, tmp_pkt.data, pkt->size, 1, ALLOC_BUF);
->>>>>>> 01bcc2d5
 
 failed_alloc:
     av_free_packet(pkt);
