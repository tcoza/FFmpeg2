/*
 * MPEG4 decoder.
 * Copyright (c) 2000,2001 Fabrice Bellard
 * Copyright (c) 2002-2010 Michael Niedermayer <michaelni@gmx.at>
 *
 * This file is part of FFmpeg.
 *
 * FFmpeg is free software; you can redistribute it and/or
 * modify it under the terms of the GNU Lesser General Public
 * License as published by the Free Software Foundation; either
 * version 2.1 of the License, or (at your option) any later version.
 *
 * FFmpeg is distributed in the hope that it will be useful,
 * but WITHOUT ANY WARRANTY; without even the implied warranty of
 * MERCHANTABILITY or FITNESS FOR A PARTICULAR PURPOSE.  See the GNU
 * Lesser General Public License for more details.
 *
 * You should have received a copy of the GNU Lesser General Public
 * License along with FFmpeg; if not, write to the Free Software
 * Foundation, Inc., 51 Franklin Street, Fifth Floor, Boston, MA 02110-1301 USA
 */

<<<<<<< HEAD
#define UNCHECKED_BITSTREAM_READER 1

#include "libavutil/opt.h"
=======
#include "error_resilience.h"
>>>>>>> bcd0a713
#include "mpegvideo.h"
#include "mpeg4video.h"
#include "h263.h"
#include "thread.h"

// The defines below define the number of bits that are read at once for
// reading vlc values. Changing these may improve speed and data cache needs
// be aware though that decreasing them may need the number of stages that is
// passed to get_vlc* to be increased.
#define SPRITE_TRAJ_VLC_BITS 6
#define DC_VLC_BITS 9
#define MB_TYPE_B_VLC_BITS 4


static VLC dc_lum, dc_chrom;
static VLC sprite_trajectory;
static VLC mb_type_b_vlc;

static const int mb_type_b_map[4]= {
    MB_TYPE_DIRECT2 | MB_TYPE_L0L1,
    MB_TYPE_L0L1 | MB_TYPE_16x16,
    MB_TYPE_L1 | MB_TYPE_16x16,
    MB_TYPE_L0 | MB_TYPE_16x16,
};

/**
 * Predict the ac.
 * @param n block index (0-3 are luma, 4-5 are chroma)
 * @param dir the ac prediction direction
 */
void ff_mpeg4_pred_ac(MpegEncContext * s, int16_t *block, int n,
                      int dir)
{
    int i;
    int16_t *ac_val, *ac_val1;
    int8_t * const qscale_table = s->current_picture.f.qscale_table;

    /* find prediction */
    ac_val = s->ac_val[0][0] + s->block_index[n] * 16;
    ac_val1 = ac_val;
    if (s->ac_pred) {
        if (dir == 0) {
            const int xy= s->mb_x-1 + s->mb_y*s->mb_stride;
            /* left prediction */
            ac_val -= 16;

            if(s->mb_x==0 || s->qscale == qscale_table[xy] || n==1 || n==3){
                /* same qscale */
                for(i=1;i<8;i++) {
                    block[s->dsp.idct_permutation[i<<3]] += ac_val[i];
                }
            }else{
                /* different qscale, we must rescale */
                for(i=1;i<8;i++) {
                    block[s->dsp.idct_permutation[i<<3]] += ROUNDED_DIV(ac_val[i]*qscale_table[xy], s->qscale);
                }
            }
        } else {
            const int xy= s->mb_x + s->mb_y*s->mb_stride - s->mb_stride;
            /* top prediction */
            ac_val -= 16 * s->block_wrap[n];

            if(s->mb_y==0 || s->qscale == qscale_table[xy] || n==2 || n==3){
                /* same qscale */
                for(i=1;i<8;i++) {
                    block[s->dsp.idct_permutation[i]] += ac_val[i + 8];
                }
            }else{
                /* different qscale, we must rescale */
                for(i=1;i<8;i++) {
                    block[s->dsp.idct_permutation[i]] += ROUNDED_DIV(ac_val[i + 8]*qscale_table[xy], s->qscale);
                }
            }
        }
    }
    /* left copy */
    for(i=1;i<8;i++)
        ac_val1[i    ] = block[s->dsp.idct_permutation[i<<3]];

    /* top copy */
    for(i=1;i<8;i++)
        ac_val1[8 + i] = block[s->dsp.idct_permutation[i   ]];

}

/**
 * check if the next stuff is a resync marker or the end.
 * @return 0 if not
 */
static inline int mpeg4_is_resync(MpegEncContext *s){
    int bits_count= get_bits_count(&s->gb);
    int v= show_bits(&s->gb, 16);

    if(s->workaround_bugs&FF_BUG_NO_PADDING && !s->resync_marker){
        return 0;
    }

    while(v<=0xFF){
        if(s->pict_type==AV_PICTURE_TYPE_B || (v>>(8-s->pict_type)!=1) || s->partitioned_frame)
            break;
        skip_bits(&s->gb, 8+s->pict_type);
        bits_count+= 8+s->pict_type;
        v= show_bits(&s->gb, 16);
    }

    if(bits_count + 8 >= s->gb.size_in_bits){
        v>>=8;
        v|= 0x7F >> (7-(bits_count&7));

        if(v==0x7F)
            return s->mb_num;
    }else{
        if(v == ff_mpeg4_resync_prefix[bits_count&7]){
            int len, mb_num;
            int mb_num_bits= av_log2(s->mb_num - 1) + 1;
            GetBitContext gb= s->gb;

            skip_bits(&s->gb, 1);
            align_get_bits(&s->gb);

            for(len=0; len<32; len++){
                if(get_bits1(&s->gb)) break;
            }

            mb_num= get_bits(&s->gb, mb_num_bits);
            if(!mb_num || mb_num > s->mb_num || get_bits_count(&s->gb)+6 > s->gb.size_in_bits)
                mb_num= -1;

            s->gb= gb;

            if(len>=ff_mpeg4_get_video_packet_prefix_length(s))
                return mb_num;
        }
    }
    return 0;
}

static int mpeg4_decode_sprite_trajectory(MpegEncContext * s, GetBitContext *gb)
{
    int i;
    int a= 2<<s->sprite_warping_accuracy;
    int rho= 3-s->sprite_warping_accuracy;
    int r=16/a;
    const int vop_ref[4][2]= {{0,0}, {s->width,0}, {0, s->height}, {s->width, s->height}}; // only true for rectangle shapes
    int d[4][2]={{0,0}, {0,0}, {0,0}, {0,0}};
    int sprite_ref[4][2];
    int virtual_ref[2][2];
    int w2, h2, w3, h3;
    int alpha=0, beta=0;
    int w= s->width;
    int h= s->height;
    int min_ab;

    if(w<=0 || h<=0)
        return -1;

    for(i=0; i<s->num_sprite_warping_points; i++){
        int length;
        int x=0, y=0;

        length= get_vlc2(gb, sprite_trajectory.table, SPRITE_TRAJ_VLC_BITS, 3);
        if(length){
            x= get_xbits(gb, length);
        }
        if(!(s->divx_version==500 && s->divx_build==413)) skip_bits1(gb); /* marker bit */

        length= get_vlc2(gb, sprite_trajectory.table, SPRITE_TRAJ_VLC_BITS, 3);
        if(length){
            y=get_xbits(gb, length);
        }
        skip_bits1(gb); /* marker bit */
        s->sprite_traj[i][0]= d[i][0]= x;
        s->sprite_traj[i][1]= d[i][1]= y;
    }
    for(; i<4; i++)
        s->sprite_traj[i][0]= s->sprite_traj[i][1]= 0;

    while((1<<alpha)<w) alpha++;
    while((1<<beta )<h) beta++; // there seems to be a typo in the mpeg4 std for the definition of w' and h'
    w2= 1<<alpha;
    h2= 1<<beta;

// Note, the 4th point isn't used for GMC
    if(s->divx_version==500 && s->divx_build==413){
        sprite_ref[0][0]= a*vop_ref[0][0] + d[0][0];
        sprite_ref[0][1]= a*vop_ref[0][1] + d[0][1];
        sprite_ref[1][0]= a*vop_ref[1][0] + d[0][0] + d[1][0];
        sprite_ref[1][1]= a*vop_ref[1][1] + d[0][1] + d[1][1];
        sprite_ref[2][0]= a*vop_ref[2][0] + d[0][0] + d[2][0];
        sprite_ref[2][1]= a*vop_ref[2][1] + d[0][1] + d[2][1];
    } else {
        sprite_ref[0][0]= (a>>1)*(2*vop_ref[0][0] + d[0][0]);
        sprite_ref[0][1]= (a>>1)*(2*vop_ref[0][1] + d[0][1]);
        sprite_ref[1][0]= (a>>1)*(2*vop_ref[1][0] + d[0][0] + d[1][0]);
        sprite_ref[1][1]= (a>>1)*(2*vop_ref[1][1] + d[0][1] + d[1][1]);
        sprite_ref[2][0]= (a>>1)*(2*vop_ref[2][0] + d[0][0] + d[2][0]);
        sprite_ref[2][1]= (a>>1)*(2*vop_ref[2][1] + d[0][1] + d[2][1]);
    }
/*    sprite_ref[3][0]= (a>>1)*(2*vop_ref[3][0] + d[0][0] + d[1][0] + d[2][0] + d[3][0]);
    sprite_ref[3][1]= (a>>1)*(2*vop_ref[3][1] + d[0][1] + d[1][1] + d[2][1] + d[3][1]); */

// this is mostly identical to the mpeg4 std (and is totally unreadable because of that ...)
// perhaps it should be reordered to be more readable ...
// the idea behind this virtual_ref mess is to be able to use shifts later per pixel instead of divides
// so the distance between points is converted from w&h based to w2&h2 based which are of the 2^x form
    virtual_ref[0][0]= 16*(vop_ref[0][0] + w2)
        + ROUNDED_DIV(((w - w2)*(r*sprite_ref[0][0] - 16*vop_ref[0][0]) + w2*(r*sprite_ref[1][0] - 16*vop_ref[1][0])),w);
    virtual_ref[0][1]= 16*vop_ref[0][1]
        + ROUNDED_DIV(((w - w2)*(r*sprite_ref[0][1] - 16*vop_ref[0][1]) + w2*(r*sprite_ref[1][1] - 16*vop_ref[1][1])),w);
    virtual_ref[1][0]= 16*vop_ref[0][0]
        + ROUNDED_DIV(((h - h2)*(r*sprite_ref[0][0] - 16*vop_ref[0][0]) + h2*(r*sprite_ref[2][0] - 16*vop_ref[2][0])),h);
    virtual_ref[1][1]= 16*(vop_ref[0][1] + h2)
        + ROUNDED_DIV(((h - h2)*(r*sprite_ref[0][1] - 16*vop_ref[0][1]) + h2*(r*sprite_ref[2][1] - 16*vop_ref[2][1])),h);

    switch(s->num_sprite_warping_points)
    {
        case 0:
            s->sprite_offset[0][0]= 0;
            s->sprite_offset[0][1]= 0;
            s->sprite_offset[1][0]= 0;
            s->sprite_offset[1][1]= 0;
            s->sprite_delta[0][0]= a;
            s->sprite_delta[0][1]= 0;
            s->sprite_delta[1][0]= 0;
            s->sprite_delta[1][1]= a;
            s->sprite_shift[0]= 0;
            s->sprite_shift[1]= 0;
            break;
        case 1: //GMC only
            s->sprite_offset[0][0]= sprite_ref[0][0] - a*vop_ref[0][0];
            s->sprite_offset[0][1]= sprite_ref[0][1] - a*vop_ref[0][1];
            s->sprite_offset[1][0]= ((sprite_ref[0][0]>>1)|(sprite_ref[0][0]&1)) - a*(vop_ref[0][0]/2);
            s->sprite_offset[1][1]= ((sprite_ref[0][1]>>1)|(sprite_ref[0][1]&1)) - a*(vop_ref[0][1]/2);
            s->sprite_delta[0][0]= a;
            s->sprite_delta[0][1]= 0;
            s->sprite_delta[1][0]= 0;
            s->sprite_delta[1][1]= a;
            s->sprite_shift[0]= 0;
            s->sprite_shift[1]= 0;
            break;
        case 2:
            s->sprite_offset[0][0]= (sprite_ref[0][0]<<(alpha+rho))
                                                  + (-r*sprite_ref[0][0] + virtual_ref[0][0])*(-vop_ref[0][0])
                                                  + ( r*sprite_ref[0][1] - virtual_ref[0][1])*(-vop_ref[0][1])
                                                  + (1<<(alpha+rho-1));
            s->sprite_offset[0][1]= (sprite_ref[0][1]<<(alpha+rho))
                                                  + (-r*sprite_ref[0][1] + virtual_ref[0][1])*(-vop_ref[0][0])
                                                  + (-r*sprite_ref[0][0] + virtual_ref[0][0])*(-vop_ref[0][1])
                                                  + (1<<(alpha+rho-1));
            s->sprite_offset[1][0]= ( (-r*sprite_ref[0][0] + virtual_ref[0][0])*(-2*vop_ref[0][0] + 1)
                                     +( r*sprite_ref[0][1] - virtual_ref[0][1])*(-2*vop_ref[0][1] + 1)
                                     +2*w2*r*sprite_ref[0][0]
                                     - 16*w2
                                     + (1<<(alpha+rho+1)));
            s->sprite_offset[1][1]= ( (-r*sprite_ref[0][1] + virtual_ref[0][1])*(-2*vop_ref[0][0] + 1)
                                     +(-r*sprite_ref[0][0] + virtual_ref[0][0])*(-2*vop_ref[0][1] + 1)
                                     +2*w2*r*sprite_ref[0][1]
                                     - 16*w2
                                     + (1<<(alpha+rho+1)));
            s->sprite_delta[0][0]=   (-r*sprite_ref[0][0] + virtual_ref[0][0]);
            s->sprite_delta[0][1]=   (+r*sprite_ref[0][1] - virtual_ref[0][1]);
            s->sprite_delta[1][0]=   (-r*sprite_ref[0][1] + virtual_ref[0][1]);
            s->sprite_delta[1][1]=   (-r*sprite_ref[0][0] + virtual_ref[0][0]);

            s->sprite_shift[0]= alpha+rho;
            s->sprite_shift[1]= alpha+rho+2;
            break;
        case 3:
            min_ab= FFMIN(alpha, beta);
            w3= w2>>min_ab;
            h3= h2>>min_ab;
            s->sprite_offset[0][0]=  (sprite_ref[0][0]<<(alpha+beta+rho-min_ab))
                                   + (-r*sprite_ref[0][0] + virtual_ref[0][0])*h3*(-vop_ref[0][0])
                                   + (-r*sprite_ref[0][0] + virtual_ref[1][0])*w3*(-vop_ref[0][1])
                                   + (1<<(alpha+beta+rho-min_ab-1));
            s->sprite_offset[0][1]=  (sprite_ref[0][1]<<(alpha+beta+rho-min_ab))
                                   + (-r*sprite_ref[0][1] + virtual_ref[0][1])*h3*(-vop_ref[0][0])
                                   + (-r*sprite_ref[0][1] + virtual_ref[1][1])*w3*(-vop_ref[0][1])
                                   + (1<<(alpha+beta+rho-min_ab-1));
            s->sprite_offset[1][0]=  (-r*sprite_ref[0][0] + virtual_ref[0][0])*h3*(-2*vop_ref[0][0] + 1)
                                   + (-r*sprite_ref[0][0] + virtual_ref[1][0])*w3*(-2*vop_ref[0][1] + 1)
                                   + 2*w2*h3*r*sprite_ref[0][0]
                                   - 16*w2*h3
                                   + (1<<(alpha+beta+rho-min_ab+1));
            s->sprite_offset[1][1]=  (-r*sprite_ref[0][1] + virtual_ref[0][1])*h3*(-2*vop_ref[0][0] + 1)
                                   + (-r*sprite_ref[0][1] + virtual_ref[1][1])*w3*(-2*vop_ref[0][1] + 1)
                                   + 2*w2*h3*r*sprite_ref[0][1]
                                   - 16*w2*h3
                                   + (1<<(alpha+beta+rho-min_ab+1));
            s->sprite_delta[0][0]=   (-r*sprite_ref[0][0] + virtual_ref[0][0])*h3;
            s->sprite_delta[0][1]=   (-r*sprite_ref[0][0] + virtual_ref[1][0])*w3;
            s->sprite_delta[1][0]=   (-r*sprite_ref[0][1] + virtual_ref[0][1])*h3;
            s->sprite_delta[1][1]=   (-r*sprite_ref[0][1] + virtual_ref[1][1])*w3;

            s->sprite_shift[0]= alpha + beta + rho - min_ab;
            s->sprite_shift[1]= alpha + beta + rho - min_ab + 2;
            break;
    }
    /* try to simplify the situation */
    if(   s->sprite_delta[0][0] == a<<s->sprite_shift[0]
       && s->sprite_delta[0][1] == 0
       && s->sprite_delta[1][0] == 0
       && s->sprite_delta[1][1] == a<<s->sprite_shift[0])
    {
        s->sprite_offset[0][0]>>=s->sprite_shift[0];
        s->sprite_offset[0][1]>>=s->sprite_shift[0];
        s->sprite_offset[1][0]>>=s->sprite_shift[1];
        s->sprite_offset[1][1]>>=s->sprite_shift[1];
        s->sprite_delta[0][0]= a;
        s->sprite_delta[0][1]= 0;
        s->sprite_delta[1][0]= 0;
        s->sprite_delta[1][1]= a;
        s->sprite_shift[0]= 0;
        s->sprite_shift[1]= 0;
        s->real_sprite_warping_points=1;
    }
    else{
        int shift_y= 16 - s->sprite_shift[0];
        int shift_c= 16 - s->sprite_shift[1];
        for(i=0; i<2; i++){
            s->sprite_offset[0][i]<<= shift_y;
            s->sprite_offset[1][i]<<= shift_c;
            s->sprite_delta[0][i]<<= shift_y;
            s->sprite_delta[1][i]<<= shift_y;
            s->sprite_shift[i]= 16;
        }
        s->real_sprite_warping_points= s->num_sprite_warping_points;
    }
    return 0;
}

/**
 * Decode the next video packet.
 * @return <0 if something went wrong
 */
int ff_mpeg4_decode_video_packet_header(MpegEncContext *s)
{
    int mb_num_bits= av_log2(s->mb_num - 1) + 1;
    int header_extension=0, mb_num, len;

    /* is there enough space left for a video packet + header */
    if( get_bits_count(&s->gb) > s->gb.size_in_bits-20) return -1;

    for(len=0; len<32; len++){
        if(get_bits1(&s->gb)) break;
    }

    if(len!=ff_mpeg4_get_video_packet_prefix_length(s)){
        av_log(s->avctx, AV_LOG_ERROR, "marker does not match f_code\n");
        return -1;
    }

    if(s->shape != RECT_SHAPE){
        header_extension= get_bits1(&s->gb);
        //FIXME more stuff here
    }

    mb_num= get_bits(&s->gb, mb_num_bits);
    if(mb_num>=s->mb_num){
        av_log(s->avctx, AV_LOG_ERROR, "illegal mb_num in video packet (%d %d) \n", mb_num, s->mb_num);
        return -1;
    }

    s->mb_x= mb_num % s->mb_width;
    s->mb_y= mb_num / s->mb_width;

    if(s->shape != BIN_ONLY_SHAPE){
        int qscale= get_bits(&s->gb, s->quant_precision);
        if(qscale)
            s->chroma_qscale=s->qscale= qscale;
    }

    if(s->shape == RECT_SHAPE){
        header_extension= get_bits1(&s->gb);
    }
    if(header_extension){
        int time_incr=0;

        while (get_bits1(&s->gb) != 0)
            time_incr++;

        check_marker(&s->gb, "before time_increment in video packed header");
        skip_bits(&s->gb, s->time_increment_bits); /* time_increment */
        check_marker(&s->gb, "before vop_coding_type in video packed header");

        skip_bits(&s->gb, 2); /* vop coding type */
        //FIXME not rect stuff here

        if(s->shape != BIN_ONLY_SHAPE){
            skip_bits(&s->gb, 3); /* intra dc vlc threshold */
//FIXME don't just ignore everything
            if(s->pict_type == AV_PICTURE_TYPE_S && s->vol_sprite_usage==GMC_SPRITE){
                if(mpeg4_decode_sprite_trajectory(s, &s->gb) < 0)
                    return -1;
                av_log(s->avctx, AV_LOG_ERROR, "untested\n");
            }

            //FIXME reduced res stuff here

            if (s->pict_type != AV_PICTURE_TYPE_I) {
                int f_code = get_bits(&s->gb, 3);       /* fcode_for */
                if(f_code==0){
                    av_log(s->avctx, AV_LOG_ERROR, "Error, video packet header damaged (f_code=0)\n");
                }
            }
            if (s->pict_type == AV_PICTURE_TYPE_B) {
                int b_code = get_bits(&s->gb, 3);
                if(b_code==0){
                    av_log(s->avctx, AV_LOG_ERROR, "Error, video packet header damaged (b_code=0)\n");
                }
            }
        }
    }
    //FIXME new-pred stuff

    return 0;
}

/**
 * Get the average motion vector for a GMC MB.
 * @param n either 0 for the x component or 1 for y
 * @return the average MV for a GMC MB
 */
static inline int get_amv(MpegEncContext *s, int n){
    int x, y, mb_v, sum, dx, dy, shift;
    int len = 1 << (s->f_code + 4);
    const int a= s->sprite_warping_accuracy;

    if(s->workaround_bugs & FF_BUG_AMV)
        len >>= s->quarter_sample;

    if(s->real_sprite_warping_points==1){
        if(s->divx_version==500 && s->divx_build==413)
            sum= s->sprite_offset[0][n] / (1<<(a - s->quarter_sample));
        else
            sum= RSHIFT(s->sprite_offset[0][n]<<s->quarter_sample, a);
    }else{
        dx= s->sprite_delta[n][0];
        dy= s->sprite_delta[n][1];
        shift= s->sprite_shift[0];
        if(n) dy -= 1<<(shift + a + 1);
        else  dx -= 1<<(shift + a + 1);
        mb_v= s->sprite_offset[0][n] + dx*s->mb_x*16 + dy*s->mb_y*16;

        sum=0;
        for(y=0; y<16; y++){
            int v;

            v= mb_v + dy*y;
            //XXX FIXME optimize
            for(x=0; x<16; x++){
                sum+= v>>shift;
                v+= dx;
            }
        }
        sum= RSHIFT(sum, a+8-s->quarter_sample);
    }

    if      (sum < -len) sum= -len;
    else if (sum >= len) sum= len-1;

    return sum;
}

/**
 * Decode the dc value.
 * @param n block index (0-3 are luma, 4-5 are chroma)
 * @param dir_ptr the prediction direction will be stored here
 * @return the quantized dc
 */
static inline int mpeg4_decode_dc(MpegEncContext * s, int n, int *dir_ptr)
{
    int level, code;

    if (n < 4)
        code = get_vlc2(&s->gb, dc_lum.table, DC_VLC_BITS, 1);
    else
        code = get_vlc2(&s->gb, dc_chrom.table, DC_VLC_BITS, 1);
    if (code < 0 || code > 9 /* && s->nbit<9 */){
        av_log(s->avctx, AV_LOG_ERROR, "illegal dc vlc\n");
        return -1;
    }
    if (code == 0) {
        level = 0;
    } else {
        if(IS_3IV1){
            if(code==1)
                level= 2*get_bits1(&s->gb)-1;
            else{
                if(get_bits1(&s->gb))
                    level = get_bits(&s->gb, code-1) + (1<<(code-1));
                else
                    level = -get_bits(&s->gb, code-1) - (1<<(code-1));
            }
        }else{
            level = get_xbits(&s->gb, code);
        }

        if (code > 8){
            if(get_bits1(&s->gb)==0){ /* marker */
                if(s->err_recognition&(AV_EF_BITSTREAM|AV_EF_COMPLIANT)){
                    av_log(s->avctx, AV_LOG_ERROR, "dc marker bit missing\n");
                    return -1;
                }
            }
        }
    }

    return ff_mpeg4_pred_dc(s, n, level, dir_ptr, 0);
}

/**
 * Decode first partition.
 * @return number of MBs decoded or <0 if an error occurred
 */
static int mpeg4_decode_partition_a(MpegEncContext *s){
    int mb_num;
    static const int8_t quant_tab[4] = { -1, -2, 1, 2 };

    /* decode first partition */
    mb_num=0;
    s->first_slice_line=1;
    for(; s->mb_y<s->mb_height; s->mb_y++){
        ff_init_block_index(s);
        for(; s->mb_x<s->mb_width; s->mb_x++){
            const int xy= s->mb_x + s->mb_y*s->mb_stride;
            int cbpc;
            int dir=0;

            mb_num++;
            ff_update_block_index(s);
            if(s->mb_x == s->resync_mb_x && s->mb_y == s->resync_mb_y+1)
                s->first_slice_line=0;

            if(s->pict_type==AV_PICTURE_TYPE_I){
                int i;

                do{
                    if(show_bits_long(&s->gb, 19)==DC_MARKER){
                        return mb_num-1;
                    }

                    cbpc = get_vlc2(&s->gb, ff_h263_intra_MCBPC_vlc.table, INTRA_MCBPC_VLC_BITS, 2);
                    if (cbpc < 0){
                        av_log(s->avctx, AV_LOG_ERROR, "cbpc corrupted at %d %d\n", s->mb_x, s->mb_y);
                        return -1;
                    }
                }while(cbpc == 8);

                s->cbp_table[xy]= cbpc & 3;
                s->current_picture.f.mb_type[xy] = MB_TYPE_INTRA;
                s->mb_intra = 1;

                if(cbpc & 4) {
                    ff_set_qscale(s, s->qscale + quant_tab[get_bits(&s->gb, 2)]);
                }
                s->current_picture.f.qscale_table[xy]= s->qscale;

                s->mbintra_table[xy]= 1;
                for(i=0; i<6; i++){
                    int dc_pred_dir;
                    int dc= mpeg4_decode_dc(s, i, &dc_pred_dir);
                    if(dc < 0){
                        av_log(s->avctx, AV_LOG_ERROR, "DC corrupted at %d %d\n", s->mb_x, s->mb_y);
                        return -1;
                    }
                    dir<<=1;
                    if(dc_pred_dir) dir|=1;
                }
                s->pred_dir_table[xy]= dir;
            }else{ /* P/S_TYPE */
                int mx, my, pred_x, pred_y, bits;
                int16_t * const mot_val = s->current_picture.f.motion_val[0][s->block_index[0]];
                const int stride= s->b8_stride*2;

try_again:
                bits= show_bits(&s->gb, 17);
                if(bits==MOTION_MARKER){
                    return mb_num-1;
                }
                skip_bits1(&s->gb);
                if(bits&0x10000){
                    /* skip mb */
                    if(s->pict_type==AV_PICTURE_TYPE_S && s->vol_sprite_usage==GMC_SPRITE){
                        s->current_picture.f.mb_type[xy] = MB_TYPE_SKIP | MB_TYPE_16x16 | MB_TYPE_GMC | MB_TYPE_L0;
                        mx= get_amv(s, 0);
                        my= get_amv(s, 1);
                    }else{
                        s->current_picture.f.mb_type[xy] = MB_TYPE_SKIP | MB_TYPE_16x16 | MB_TYPE_L0;
                        mx=my=0;
                    }
                    mot_val[0       ]= mot_val[2       ]=
                    mot_val[0+stride]= mot_val[2+stride]= mx;
                    mot_val[1       ]= mot_val[3       ]=
                    mot_val[1+stride]= mot_val[3+stride]= my;

                    if(s->mbintra_table[xy])
                        ff_clean_intra_table_entries(s);
                    continue;
                }

                cbpc = get_vlc2(&s->gb, ff_h263_inter_MCBPC_vlc.table, INTER_MCBPC_VLC_BITS, 2);
                if (cbpc < 0){
                    av_log(s->avctx, AV_LOG_ERROR, "cbpc corrupted at %d %d\n", s->mb_x, s->mb_y);
                    return -1;
                }
                if(cbpc == 20)
                    goto try_again;

                s->cbp_table[xy]= cbpc&(8+3); //8 is dquant

                s->mb_intra = ((cbpc & 4) != 0);

                if(s->mb_intra){
                    s->current_picture.f.mb_type[xy] = MB_TYPE_INTRA;
                    s->mbintra_table[xy]= 1;
                    mot_val[0       ]= mot_val[2       ]=
                    mot_val[0+stride]= mot_val[2+stride]= 0;
                    mot_val[1       ]= mot_val[3       ]=
                    mot_val[1+stride]= mot_val[3+stride]= 0;
                }else{
                    if(s->mbintra_table[xy])
                        ff_clean_intra_table_entries(s);

                    if(s->pict_type==AV_PICTURE_TYPE_S && s->vol_sprite_usage==GMC_SPRITE && (cbpc & 16) == 0)
                        s->mcsel= get_bits1(&s->gb);
                    else s->mcsel= 0;

                    if ((cbpc & 16) == 0) {
                        /* 16x16 motion prediction */

                        ff_h263_pred_motion(s, 0, 0, &pred_x, &pred_y);
                        if(!s->mcsel){
                            mx = ff_h263_decode_motion(s, pred_x, s->f_code);
                            if (mx >= 0xffff)
                                return -1;

                            my = ff_h263_decode_motion(s, pred_y, s->f_code);
                            if (my >= 0xffff)
                                return -1;
                            s->current_picture.f.mb_type[xy] = MB_TYPE_16x16 | MB_TYPE_L0;
                        } else {
                            mx = get_amv(s, 0);
                            my = get_amv(s, 1);
                            s->current_picture.f.mb_type[xy] = MB_TYPE_16x16 | MB_TYPE_GMC | MB_TYPE_L0;
                        }

                        mot_val[0       ]= mot_val[2       ] =
                        mot_val[0+stride]= mot_val[2+stride]= mx;
                        mot_val[1       ]= mot_val[3       ]=
                        mot_val[1+stride]= mot_val[3+stride]= my;
                    } else {
                        int i;
                        s->current_picture.f.mb_type[xy] = MB_TYPE_8x8 | MB_TYPE_L0;
                        for(i=0;i<4;i++) {
                            int16_t *mot_val= ff_h263_pred_motion(s, i, 0, &pred_x, &pred_y);
                            mx = ff_h263_decode_motion(s, pred_x, s->f_code);
                            if (mx >= 0xffff)
                                return -1;

                            my = ff_h263_decode_motion(s, pred_y, s->f_code);
                            if (my >= 0xffff)
                                return -1;
                            mot_val[0] = mx;
                            mot_val[1] = my;
                        }
                    }
                }
            }
        }
        s->mb_x= 0;
    }

    return mb_num;
}

/**
 * decode second partition.
 * @return <0 if an error occurred
 */
static int mpeg4_decode_partition_b(MpegEncContext *s, int mb_count){
    int mb_num=0;
    static const int8_t quant_tab[4] = { -1, -2, 1, 2 };

    s->mb_x= s->resync_mb_x;
    s->first_slice_line=1;
    for(s->mb_y= s->resync_mb_y; mb_num < mb_count; s->mb_y++){
        ff_init_block_index(s);
        for(; mb_num < mb_count && s->mb_x<s->mb_width; s->mb_x++){
            const int xy= s->mb_x + s->mb_y*s->mb_stride;

            mb_num++;
            ff_update_block_index(s);
            if(s->mb_x == s->resync_mb_x && s->mb_y == s->resync_mb_y+1)
                s->first_slice_line=0;

            if(s->pict_type==AV_PICTURE_TYPE_I){
                int ac_pred= get_bits1(&s->gb);
                int cbpy = get_vlc2(&s->gb, ff_h263_cbpy_vlc.table, CBPY_VLC_BITS, 1);
                if(cbpy<0){
                    av_log(s->avctx, AV_LOG_ERROR, "cbpy corrupted at %d %d\n", s->mb_x, s->mb_y);
                    return -1;
                }

                s->cbp_table[xy]|= cbpy<<2;
                s->current_picture.f.mb_type[xy] |= ac_pred*MB_TYPE_ACPRED;
            }else{ /* P || S_TYPE */
                if (IS_INTRA(s->current_picture.f.mb_type[xy])) {
                    int dir=0,i;
                    int ac_pred = get_bits1(&s->gb);
                    int cbpy = get_vlc2(&s->gb, ff_h263_cbpy_vlc.table, CBPY_VLC_BITS, 1);

                    if(cbpy<0){
                        av_log(s->avctx, AV_LOG_ERROR, "I cbpy corrupted at %d %d\n", s->mb_x, s->mb_y);
                        return -1;
                    }

                    if(s->cbp_table[xy] & 8) {
                        ff_set_qscale(s, s->qscale + quant_tab[get_bits(&s->gb, 2)]);
                    }
                    s->current_picture.f.qscale_table[xy] = s->qscale;

                    for(i=0; i<6; i++){
                        int dc_pred_dir;
                        int dc= mpeg4_decode_dc(s, i, &dc_pred_dir);
                        if(dc < 0){
                            av_log(s->avctx, AV_LOG_ERROR, "DC corrupted at %d %d\n", s->mb_x, s->mb_y);
                            return -1;
                        }
                        dir<<=1;
                        if(dc_pred_dir) dir|=1;
                    }
                    s->cbp_table[xy]&= 3; //remove dquant
                    s->cbp_table[xy]|= cbpy<<2;
                    s->current_picture.f.mb_type[xy] |= ac_pred*MB_TYPE_ACPRED;
                    s->pred_dir_table[xy]= dir;
                } else if (IS_SKIP(s->current_picture.f.mb_type[xy])) {
                    s->current_picture.f.qscale_table[xy] = s->qscale;
                    s->cbp_table[xy]= 0;
                }else{
                    int cbpy = get_vlc2(&s->gb, ff_h263_cbpy_vlc.table, CBPY_VLC_BITS, 1);

                    if(cbpy<0){
                        av_log(s->avctx, AV_LOG_ERROR, "P cbpy corrupted at %d %d\n", s->mb_x, s->mb_y);
                        return -1;
                    }

                    if(s->cbp_table[xy] & 8) {
                        ff_set_qscale(s, s->qscale + quant_tab[get_bits(&s->gb, 2)]);
                    }
                    s->current_picture.f.qscale_table[xy] = s->qscale;

                    s->cbp_table[xy]&= 3; //remove dquant
                    s->cbp_table[xy]|= (cbpy^0xf)<<2;
                }
            }
        }
        if(mb_num >= mb_count) return 0;
        s->mb_x= 0;
    }
    return 0;
}

/**
 * Decode the first and second partition.
 * @return <0 if error (and sets error type in the error_status_table)
 */
int ff_mpeg4_decode_partitions(MpegEncContext *s)
{
    int mb_num;
    const int part_a_error= s->pict_type==AV_PICTURE_TYPE_I ? (ER_DC_ERROR|ER_MV_ERROR) : ER_MV_ERROR;
    const int part_a_end  = s->pict_type==AV_PICTURE_TYPE_I ? (ER_DC_END  |ER_MV_END)   : ER_MV_END;

    mb_num= mpeg4_decode_partition_a(s);
    if(mb_num<0){
        ff_er_add_slice(&s->er, s->resync_mb_x, s->resync_mb_y, s->mb_x, s->mb_y, part_a_error);
        return -1;
    }

    if(s->resync_mb_x + s->resync_mb_y*s->mb_width + mb_num > s->mb_num){
        av_log(s->avctx, AV_LOG_ERROR, "slice below monitor ...\n");
        ff_er_add_slice(&s->er, s->resync_mb_x, s->resync_mb_y, s->mb_x, s->mb_y, part_a_error);
        return -1;
    }

    s->mb_num_left= mb_num;

    if(s->pict_type==AV_PICTURE_TYPE_I){
        while(show_bits(&s->gb, 9) == 1)
            skip_bits(&s->gb, 9);
        if(get_bits_long(&s->gb, 19)!=DC_MARKER){
            av_log(s->avctx, AV_LOG_ERROR, "marker missing after first I partition at %d %d\n", s->mb_x, s->mb_y);
            return -1;
        }
    }else{
        while(show_bits(&s->gb, 10) == 1)
            skip_bits(&s->gb, 10);
        if(get_bits(&s->gb, 17)!=MOTION_MARKER){
            av_log(s->avctx, AV_LOG_ERROR, "marker missing after first P partition at %d %d\n", s->mb_x, s->mb_y);
            return -1;
        }
    }
    ff_er_add_slice(&s->er, s->resync_mb_x, s->resync_mb_y, s->mb_x-1, s->mb_y, part_a_end);

    if( mpeg4_decode_partition_b(s, mb_num) < 0){
        if(s->pict_type==AV_PICTURE_TYPE_P)
            ff_er_add_slice(&s->er, s->resync_mb_x, s->resync_mb_y, s->mb_x, s->mb_y, ER_DC_ERROR);
        return -1;
    }else{
        if(s->pict_type==AV_PICTURE_TYPE_P)
            ff_er_add_slice(&s->er, s->resync_mb_x, s->resync_mb_y, s->mb_x-1, s->mb_y, ER_DC_END);
    }

    return 0;
}

/**
 * Decode a block.
 * @return <0 if an error occurred
 */
static inline int mpeg4_decode_block(MpegEncContext * s, int16_t * block,
                              int n, int coded, int intra, int rvlc)
{
    int level, i, last, run;
    int av_uninit(dc_pred_dir);
    RLTable * rl;
    RL_VLC_ELEM * rl_vlc;
    const uint8_t * scan_table;
    int qmul, qadd;

    //Note intra & rvlc should be optimized away if this is inlined

    if(intra) {
      if(s->use_intra_dc_vlc){
        /* DC coef */
        if(s->partitioned_frame){
            level = s->dc_val[0][ s->block_index[n] ];
            if(n<4) level= FASTDIV((level + (s->y_dc_scale>>1)), s->y_dc_scale);
            else    level= FASTDIV((level + (s->c_dc_scale>>1)), s->c_dc_scale);
            dc_pred_dir= (s->pred_dir_table[s->mb_x + s->mb_y*s->mb_stride]<<n)&32;
        }else{
            level = mpeg4_decode_dc(s, n, &dc_pred_dir);
            if (level < 0)
                return -1;
        }
        block[0] = level;
        i = 0;
      }else{
            i = -1;
            ff_mpeg4_pred_dc(s, n, 0, &dc_pred_dir, 0);
      }
      if (!coded)
          goto not_coded;

      if(rvlc){
          rl = &ff_rvlc_rl_intra;
          rl_vlc = ff_rvlc_rl_intra.rl_vlc[0];
      }else{
          rl = &ff_mpeg4_rl_intra;
          rl_vlc = ff_mpeg4_rl_intra.rl_vlc[0];
      }
      if (s->ac_pred) {
          if (dc_pred_dir == 0)
              scan_table = s->intra_v_scantable.permutated; /* left */
          else
              scan_table = s->intra_h_scantable.permutated; /* top */
      } else {
            scan_table = s->intra_scantable.permutated;
      }
      qmul=1;
      qadd=0;
    } else {
        i = -1;
        if (!coded) {
            s->block_last_index[n] = i;
            return 0;
        }
        if(rvlc) rl = &ff_rvlc_rl_inter;
        else     rl = &ff_h263_rl_inter;

        scan_table = s->intra_scantable.permutated;

        if(s->mpeg_quant){
            qmul=1;
            qadd=0;
            if(rvlc){
                rl_vlc = ff_rvlc_rl_inter.rl_vlc[0];
            }else{
                rl_vlc = ff_h263_rl_inter.rl_vlc[0];
            }
        }else{
            qmul = s->qscale << 1;
            qadd = (s->qscale - 1) | 1;
            if(rvlc){
                rl_vlc = ff_rvlc_rl_inter.rl_vlc[s->qscale];
            }else{
                rl_vlc = ff_h263_rl_inter.rl_vlc[s->qscale];
            }
        }
    }
  {
    OPEN_READER(re, &s->gb);
    for(;;) {
        UPDATE_CACHE(re, &s->gb);
        GET_RL_VLC(level, run, re, &s->gb, rl_vlc, TEX_VLC_BITS, 2, 0);
        if (level==0) {
          /* escape */
          if(rvlc){
                if(SHOW_UBITS(re, &s->gb, 1)==0){
                    av_log(s->avctx, AV_LOG_ERROR, "1. marker bit missing in rvlc esc\n");
                    return -1;
                }; SKIP_CACHE(re, &s->gb, 1);

                last=  SHOW_UBITS(re, &s->gb, 1); SKIP_CACHE(re, &s->gb, 1);
                run=   SHOW_UBITS(re, &s->gb, 6);
                SKIP_COUNTER(re, &s->gb, 1+1+6);
                UPDATE_CACHE(re, &s->gb);

                if(SHOW_UBITS(re, &s->gb, 1)==0){
                    av_log(s->avctx, AV_LOG_ERROR, "2. marker bit missing in rvlc esc\n");
                    return -1;
                }; SKIP_CACHE(re, &s->gb, 1);

                level= SHOW_UBITS(re, &s->gb, 11); SKIP_CACHE(re, &s->gb, 11);

                if(SHOW_UBITS(re, &s->gb, 5)!=0x10){
                    av_log(s->avctx, AV_LOG_ERROR, "reverse esc missing\n");
                    return -1;
                }; SKIP_CACHE(re, &s->gb, 5);

                level=  level * qmul + qadd;
                level = (level ^ SHOW_SBITS(re, &s->gb, 1)) - SHOW_SBITS(re, &s->gb, 1);
                SKIP_COUNTER(re, &s->gb, 1+11+5+1);

                i+= run + 1;
                if(last) i+=192;
          }else{
            int cache;
            cache= GET_CACHE(re, &s->gb);

            if(IS_3IV1)
                cache ^= 0xC0000000;

            if (cache&0x80000000) {
                if (cache&0x40000000) {
                    /* third escape */
                    SKIP_CACHE(re, &s->gb, 2);
                    last=  SHOW_UBITS(re, &s->gb, 1); SKIP_CACHE(re, &s->gb, 1);
                    run=   SHOW_UBITS(re, &s->gb, 6);
                    SKIP_COUNTER(re, &s->gb, 2+1+6);
                    UPDATE_CACHE(re, &s->gb);

                    if(IS_3IV1){
                        level= SHOW_SBITS(re, &s->gb, 12); LAST_SKIP_BITS(re, &s->gb, 12);
                    }else{
                        if(SHOW_UBITS(re, &s->gb, 1)==0){
                            av_log(s->avctx, AV_LOG_ERROR, "1. marker bit missing in 3. esc\n");
                            return -1;
                        }; SKIP_CACHE(re, &s->gb, 1);

                        level= SHOW_SBITS(re, &s->gb, 12); SKIP_CACHE(re, &s->gb, 12);

                        if(SHOW_UBITS(re, &s->gb, 1)==0){
                            av_log(s->avctx, AV_LOG_ERROR, "2. marker bit missing in 3. esc\n");
                            return -1;
                        }

                        SKIP_COUNTER(re, &s->gb, 1+12+1);
                    }

#if 0
                    if(s->error_recognition >= FF_ER_COMPLIANT){
                        const int abs_level= FFABS(level);
                        if(abs_level<=MAX_LEVEL && run<=MAX_RUN){
                            const int run1= run - rl->max_run[last][abs_level] - 1;
                            if(abs_level <= rl->max_level[last][run]){
                                av_log(s->avctx, AV_LOG_ERROR, "illegal 3. esc, vlc encoding possible\n");
                                return -1;
                            }
                            if(s->error_recognition > FF_ER_COMPLIANT){
                                if(abs_level <= rl->max_level[last][run]*2){
                                    av_log(s->avctx, AV_LOG_ERROR, "illegal 3. esc, esc 1 encoding possible\n");
                                    return -1;
                                }
                                if(run1 >= 0 && abs_level <= rl->max_level[last][run1]){
                                    av_log(s->avctx, AV_LOG_ERROR, "illegal 3. esc, esc 2 encoding possible\n");
                                    return -1;
                                }
                            }
                        }
                    }
#endif
                    if (level>0) level= level * qmul + qadd;
                    else         level= level * qmul - qadd;

                    if((unsigned)(level + 2048) > 4095){
                        if(s->err_recognition & (AV_EF_BITSTREAM|AV_EF_AGGRESSIVE)){
                            if(level > 2560 || level<-2560){
                                av_log(s->avctx, AV_LOG_ERROR, "|level| overflow in 3. esc, qp=%d\n", s->qscale);
                                return -1;
                            }
                        }
                        level= level<0 ? -2048 : 2047;
                    }

                    i+= run + 1;
                    if(last) i+=192;
                } else {
                    /* second escape */
                    SKIP_BITS(re, &s->gb, 2);
                    GET_RL_VLC(level, run, re, &s->gb, rl_vlc, TEX_VLC_BITS, 2, 1);
                    i+= run + rl->max_run[run>>7][level/qmul] +1; //FIXME opt indexing
                    level = (level ^ SHOW_SBITS(re, &s->gb, 1)) - SHOW_SBITS(re, &s->gb, 1);
                    LAST_SKIP_BITS(re, &s->gb, 1);
                }
            } else {
                /* first escape */
                SKIP_BITS(re, &s->gb, 1);
                GET_RL_VLC(level, run, re, &s->gb, rl_vlc, TEX_VLC_BITS, 2, 1);
                i+= run;
                level = level + rl->max_level[run>>7][(run-1)&63] * qmul;//FIXME opt indexing
                level = (level ^ SHOW_SBITS(re, &s->gb, 1)) - SHOW_SBITS(re, &s->gb, 1);
                LAST_SKIP_BITS(re, &s->gb, 1);
            }
          }
        } else {
            i+= run;
            level = (level ^ SHOW_SBITS(re, &s->gb, 1)) - SHOW_SBITS(re, &s->gb, 1);
            LAST_SKIP_BITS(re, &s->gb, 1);
        }
        if (i > 62){
            i-= 192;
            if(i&(~63)){
                av_log(s->avctx, AV_LOG_ERROR, "ac-tex damaged at %d %d\n", s->mb_x, s->mb_y);
                return -1;
            }

            block[scan_table[i]] = level;
            break;
        }

        block[scan_table[i]] = level;
    }
    CLOSE_READER(re, &s->gb);
  }
 not_coded:
    if (intra) {
        if(!s->use_intra_dc_vlc){
            block[0] = ff_mpeg4_pred_dc(s, n, block[0], &dc_pred_dir, 0);

            i -= i>>31; //if(i == -1) i=0;
        }

        ff_mpeg4_pred_ac(s, block, n, dc_pred_dir);
        if (s->ac_pred) {
            i = 63; /* XXX: not optimal */
        }
    }
    s->block_last_index[n] = i;
    return 0;
}

/**
 * decode partition C of one MB.
 * @return <0 if an error occurred
 */
static int mpeg4_decode_partitioned_mb(MpegEncContext *s, int16_t block[6][64])
{
    int cbp, mb_type;
    const int xy= s->mb_x + s->mb_y*s->mb_stride;

    mb_type = s->current_picture.f.mb_type[xy];
    cbp = s->cbp_table[xy];

    s->use_intra_dc_vlc= s->qscale < s->intra_dc_threshold;

    if (s->current_picture.f.qscale_table[xy] != s->qscale) {
        ff_set_qscale(s, s->current_picture.f.qscale_table[xy]);
    }

    if (s->pict_type == AV_PICTURE_TYPE_P || s->pict_type==AV_PICTURE_TYPE_S) {
        int i;
        for(i=0; i<4; i++){
            s->mv[0][i][0] = s->current_picture.f.motion_val[0][s->block_index[i]][0];
            s->mv[0][i][1] = s->current_picture.f.motion_val[0][s->block_index[i]][1];
        }
        s->mb_intra = IS_INTRA(mb_type);

        if (IS_SKIP(mb_type)) {
            /* skip mb */
            for(i=0;i<6;i++)
                s->block_last_index[i] = -1;
            s->mv_dir = MV_DIR_FORWARD;
            s->mv_type = MV_TYPE_16X16;
            if(s->pict_type==AV_PICTURE_TYPE_S && s->vol_sprite_usage==GMC_SPRITE){
                s->mcsel=1;
                s->mb_skipped = 0;
            }else{
                s->mcsel=0;
                s->mb_skipped = 1;
            }
        }else if(s->mb_intra){
            s->ac_pred = IS_ACPRED(s->current_picture.f.mb_type[xy]);
        }else if(!s->mb_intra){
//            s->mcsel= 0; //FIXME do we need to init that

            s->mv_dir = MV_DIR_FORWARD;
            if (IS_8X8(mb_type)) {
                s->mv_type = MV_TYPE_8X8;
            } else {
                s->mv_type = MV_TYPE_16X16;
            }
        }
    } else { /* I-Frame */
        s->mb_intra = 1;
        s->ac_pred = IS_ACPRED(s->current_picture.f.mb_type[xy]);
    }

    if (!IS_SKIP(mb_type)) {
        int i;
        s->dsp.clear_blocks(s->block[0]);
        /* decode each block */
        for (i = 0; i < 6; i++) {
            if(mpeg4_decode_block(s, block[i], i, cbp&32, s->mb_intra, s->rvlc) < 0){
                av_log(s->avctx, AV_LOG_ERROR, "texture corrupted at %d %d %d\n", s->mb_x, s->mb_y, s->mb_intra);
                return -1;
            }
            cbp+=cbp;
        }
    }

    /* per-MB end of slice check */

    if(--s->mb_num_left <= 0){
        if(mpeg4_is_resync(s))
            return SLICE_END;
        else
            return SLICE_NOEND;
    }else{
        if(mpeg4_is_resync(s)){
            const int delta= s->mb_x + 1 == s->mb_width ? 2 : 1;
            if(s->cbp_table[xy+delta])
                return SLICE_END;
        }
        return SLICE_OK;
    }
}

static int mpeg4_decode_mb(MpegEncContext *s,
                      int16_t block[6][64])
{
    int cbpc, cbpy, i, cbp, pred_x, pred_y, mx, my, dquant;
    int16_t *mot_val;
    static int8_t quant_tab[4] = { -1, -2, 1, 2 };
    const int xy= s->mb_x + s->mb_y * s->mb_stride;

    av_assert2(s->h263_pred);

    if (s->pict_type == AV_PICTURE_TYPE_P || s->pict_type==AV_PICTURE_TYPE_S) {
        do{
            if (get_bits1(&s->gb)) {
                /* skip mb */
                s->mb_intra = 0;
                for(i=0;i<6;i++)
                    s->block_last_index[i] = -1;
                s->mv_dir = MV_DIR_FORWARD;
                s->mv_type = MV_TYPE_16X16;
                if(s->pict_type==AV_PICTURE_TYPE_S && s->vol_sprite_usage==GMC_SPRITE){
                    s->current_picture.f.mb_type[xy] = MB_TYPE_SKIP | MB_TYPE_GMC | MB_TYPE_16x16 | MB_TYPE_L0;
                    s->mcsel=1;
                    s->mv[0][0][0]= get_amv(s, 0);
                    s->mv[0][0][1]= get_amv(s, 1);

                    s->mb_skipped = 0;
                }else{
                    s->current_picture.f.mb_type[xy] = MB_TYPE_SKIP | MB_TYPE_16x16 | MB_TYPE_L0;
                    s->mcsel=0;
                    s->mv[0][0][0] = 0;
                    s->mv[0][0][1] = 0;
                    s->mb_skipped = 1;
                }
                goto end;
            }
            cbpc = get_vlc2(&s->gb, ff_h263_inter_MCBPC_vlc.table, INTER_MCBPC_VLC_BITS, 2);
            if (cbpc < 0){
                av_log(s->avctx, AV_LOG_ERROR, "cbpc damaged at %d %d\n", s->mb_x, s->mb_y);
                return -1;
            }
        }while(cbpc == 20);

        s->dsp.clear_blocks(s->block[0]);
        dquant = cbpc & 8;
        s->mb_intra = ((cbpc & 4) != 0);
        if (s->mb_intra) goto intra;

        if(s->pict_type==AV_PICTURE_TYPE_S && s->vol_sprite_usage==GMC_SPRITE && (cbpc & 16) == 0)
            s->mcsel= get_bits1(&s->gb);
        else s->mcsel= 0;
        cbpy = get_vlc2(&s->gb, ff_h263_cbpy_vlc.table, CBPY_VLC_BITS, 1) ^ 0x0F;

        cbp = (cbpc & 3) | (cbpy << 2);
        if (dquant) {
            ff_set_qscale(s, s->qscale + quant_tab[get_bits(&s->gb, 2)]);
        }
        if((!s->progressive_sequence) && (cbp || (s->workaround_bugs&FF_BUG_XVID_ILACE)))
            s->interlaced_dct= get_bits1(&s->gb);

        s->mv_dir = MV_DIR_FORWARD;
        if ((cbpc & 16) == 0) {
            if(s->mcsel){
                s->current_picture.f.mb_type[xy] = MB_TYPE_GMC | MB_TYPE_16x16 | MB_TYPE_L0;
                /* 16x16 global motion prediction */
                s->mv_type = MV_TYPE_16X16;
                mx= get_amv(s, 0);
                my= get_amv(s, 1);
                s->mv[0][0][0] = mx;
                s->mv[0][0][1] = my;
            }else if((!s->progressive_sequence) && get_bits1(&s->gb)){
                s->current_picture.f.mb_type[xy] = MB_TYPE_16x8 | MB_TYPE_L0 | MB_TYPE_INTERLACED;
                /* 16x8 field motion prediction */
                s->mv_type= MV_TYPE_FIELD;

                s->field_select[0][0]= get_bits1(&s->gb);
                s->field_select[0][1]= get_bits1(&s->gb);

                ff_h263_pred_motion(s, 0, 0, &pred_x, &pred_y);

                for(i=0; i<2; i++){
                    mx = ff_h263_decode_motion(s, pred_x, s->f_code);
                    if (mx >= 0xffff)
                        return -1;

                    my = ff_h263_decode_motion(s, pred_y/2, s->f_code);
                    if (my >= 0xffff)
                        return -1;

                    s->mv[0][i][0] = mx;
                    s->mv[0][i][1] = my;
                }
            }else{
                s->current_picture.f.mb_type[xy] = MB_TYPE_16x16 | MB_TYPE_L0;
                /* 16x16 motion prediction */
                s->mv_type = MV_TYPE_16X16;
                ff_h263_pred_motion(s, 0, 0, &pred_x, &pred_y);
                mx = ff_h263_decode_motion(s, pred_x, s->f_code);

                if (mx >= 0xffff)
                    return -1;

                my = ff_h263_decode_motion(s, pred_y, s->f_code);

                if (my >= 0xffff)
                    return -1;
                s->mv[0][0][0] = mx;
                s->mv[0][0][1] = my;
            }
        } else {
            s->current_picture.f.mb_type[xy] = MB_TYPE_8x8 | MB_TYPE_L0;
            s->mv_type = MV_TYPE_8X8;
            for(i=0;i<4;i++) {
                mot_val = ff_h263_pred_motion(s, i, 0, &pred_x, &pred_y);
                mx = ff_h263_decode_motion(s, pred_x, s->f_code);
                if (mx >= 0xffff)
                    return -1;

                my = ff_h263_decode_motion(s, pred_y, s->f_code);
                if (my >= 0xffff)
                    return -1;
                s->mv[0][i][0] = mx;
                s->mv[0][i][1] = my;
                mot_val[0] = mx;
                mot_val[1] = my;
            }
        }
    } else if(s->pict_type==AV_PICTURE_TYPE_B) {
        int modb1; // first bit of modb
        int modb2; // second bit of modb
        int mb_type;

        s->mb_intra = 0; //B-frames never contain intra blocks
        s->mcsel=0;      //     ...               true gmc blocks

        if(s->mb_x==0){
            for(i=0; i<2; i++){
                s->last_mv[i][0][0]=
                s->last_mv[i][0][1]=
                s->last_mv[i][1][0]=
                s->last_mv[i][1][1]= 0;
            }

            ff_thread_await_progress(&s->next_picture_ptr->f, s->mb_y, 0);
        }

        /* if we skipped it in the future P Frame than skip it now too */
        s->mb_skipped = s->next_picture.f.mbskip_table[s->mb_y * s->mb_stride + s->mb_x]; // Note, skiptab=0 if last was GMC

        if(s->mb_skipped){
                /* skip mb */
            for(i=0;i<6;i++)
                s->block_last_index[i] = -1;

            s->mv_dir = MV_DIR_FORWARD;
            s->mv_type = MV_TYPE_16X16;
            s->mv[0][0][0] = 0;
            s->mv[0][0][1] = 0;
            s->mv[1][0][0] = 0;
            s->mv[1][0][1] = 0;
            s->current_picture.f.mb_type[xy] = MB_TYPE_SKIP | MB_TYPE_16x16 | MB_TYPE_L0;
            goto end;
        }

        modb1= get_bits1(&s->gb);
        if(modb1){
            mb_type= MB_TYPE_DIRECT2 | MB_TYPE_SKIP | MB_TYPE_L0L1; //like MB_TYPE_B_DIRECT but no vectors coded
            cbp=0;
        }else{
            modb2= get_bits1(&s->gb);
            mb_type= get_vlc2(&s->gb, mb_type_b_vlc.table, MB_TYPE_B_VLC_BITS, 1);
            if(mb_type<0){
                av_log(s->avctx, AV_LOG_ERROR, "illegal MB_type\n");
                return -1;
            }
            mb_type= mb_type_b_map[ mb_type ];
            if(modb2) cbp= 0;
            else{
                s->dsp.clear_blocks(s->block[0]);
                cbp= get_bits(&s->gb, 6);
            }

            if ((!IS_DIRECT(mb_type)) && cbp) {
                if(get_bits1(&s->gb)){
                    ff_set_qscale(s, s->qscale + get_bits1(&s->gb)*4 - 2);
                }
            }

            if(!s->progressive_sequence){
                if(cbp)
                    s->interlaced_dct= get_bits1(&s->gb);

                if(!IS_DIRECT(mb_type) && get_bits1(&s->gb)){
                    mb_type |= MB_TYPE_16x8 | MB_TYPE_INTERLACED;
                    mb_type &= ~MB_TYPE_16x16;

                    if(USES_LIST(mb_type, 0)){
                        s->field_select[0][0]= get_bits1(&s->gb);
                        s->field_select[0][1]= get_bits1(&s->gb);
                    }
                    if(USES_LIST(mb_type, 1)){
                        s->field_select[1][0]= get_bits1(&s->gb);
                        s->field_select[1][1]= get_bits1(&s->gb);
                    }
                }
            }

            s->mv_dir = 0;
            if((mb_type & (MB_TYPE_DIRECT2|MB_TYPE_INTERLACED)) == 0){
                s->mv_type= MV_TYPE_16X16;

                if(USES_LIST(mb_type, 0)){
                    s->mv_dir = MV_DIR_FORWARD;

                    mx = ff_h263_decode_motion(s, s->last_mv[0][0][0], s->f_code);
                    my = ff_h263_decode_motion(s, s->last_mv[0][0][1], s->f_code);
                    s->last_mv[0][1][0]= s->last_mv[0][0][0]= s->mv[0][0][0] = mx;
                    s->last_mv[0][1][1]= s->last_mv[0][0][1]= s->mv[0][0][1] = my;
                }

                if(USES_LIST(mb_type, 1)){
                    s->mv_dir |= MV_DIR_BACKWARD;

                    mx = ff_h263_decode_motion(s, s->last_mv[1][0][0], s->b_code);
                    my = ff_h263_decode_motion(s, s->last_mv[1][0][1], s->b_code);
                    s->last_mv[1][1][0]= s->last_mv[1][0][0]= s->mv[1][0][0] = mx;
                    s->last_mv[1][1][1]= s->last_mv[1][0][1]= s->mv[1][0][1] = my;
                }
            }else if(!IS_DIRECT(mb_type)){
                s->mv_type= MV_TYPE_FIELD;

                if(USES_LIST(mb_type, 0)){
                    s->mv_dir = MV_DIR_FORWARD;

                    for(i=0; i<2; i++){
                        mx = ff_h263_decode_motion(s, s->last_mv[0][i][0]  , s->f_code);
                        my = ff_h263_decode_motion(s, s->last_mv[0][i][1]/2, s->f_code);
                        s->last_mv[0][i][0]=  s->mv[0][i][0] = mx;
                        s->last_mv[0][i][1]= (s->mv[0][i][1] = my)*2;
                    }
                }

                if(USES_LIST(mb_type, 1)){
                    s->mv_dir |= MV_DIR_BACKWARD;

                    for(i=0; i<2; i++){
                        mx = ff_h263_decode_motion(s, s->last_mv[1][i][0]  , s->b_code);
                        my = ff_h263_decode_motion(s, s->last_mv[1][i][1]/2, s->b_code);
                        s->last_mv[1][i][0]=  s->mv[1][i][0] = mx;
                        s->last_mv[1][i][1]= (s->mv[1][i][1] = my)*2;
                    }
                }
            }
        }

        if(IS_DIRECT(mb_type)){
            if(IS_SKIP(mb_type))
                mx=my=0;
            else{
                mx = ff_h263_decode_motion(s, 0, 1);
                my = ff_h263_decode_motion(s, 0, 1);
            }

            s->mv_dir = MV_DIR_FORWARD | MV_DIR_BACKWARD | MV_DIRECT;
            mb_type |= ff_mpeg4_set_direct_mv(s, mx, my);
        }
        s->current_picture.f.mb_type[xy] = mb_type;
    } else { /* I-Frame */
        do{
            cbpc = get_vlc2(&s->gb, ff_h263_intra_MCBPC_vlc.table, INTRA_MCBPC_VLC_BITS, 2);
            if (cbpc < 0){
                av_log(s->avctx, AV_LOG_ERROR, "I cbpc damaged at %d %d\n", s->mb_x, s->mb_y);
                return -1;
            }
        }while(cbpc == 8);

        dquant = cbpc & 4;
        s->mb_intra = 1;
intra:
        s->ac_pred = get_bits1(&s->gb);
        if(s->ac_pred)
            s->current_picture.f.mb_type[xy] = MB_TYPE_INTRA | MB_TYPE_ACPRED;
        else
            s->current_picture.f.mb_type[xy] = MB_TYPE_INTRA;

        cbpy = get_vlc2(&s->gb, ff_h263_cbpy_vlc.table, CBPY_VLC_BITS, 1);
        if(cbpy<0){
            av_log(s->avctx, AV_LOG_ERROR, "I cbpy damaged at %d %d\n", s->mb_x, s->mb_y);
            return -1;
        }
        cbp = (cbpc & 3) | (cbpy << 2);

        s->use_intra_dc_vlc= s->qscale < s->intra_dc_threshold;

        if (dquant) {
            ff_set_qscale(s, s->qscale + quant_tab[get_bits(&s->gb, 2)]);
        }

        if(!s->progressive_sequence)
            s->interlaced_dct= get_bits1(&s->gb);

        s->dsp.clear_blocks(s->block[0]);
        /* decode each block */
        for (i = 0; i < 6; i++) {
            if (mpeg4_decode_block(s, block[i], i, cbp&32, 1, 0) < 0)
                return -1;
            cbp+=cbp;
        }
        goto end;
    }

    /* decode each block */
    for (i = 0; i < 6; i++) {
        if (mpeg4_decode_block(s, block[i], i, cbp&32, 0, 0) < 0)
            return -1;
        cbp+=cbp;
    }
end:

        /* per-MB end of slice check */
    if(s->codec_id==AV_CODEC_ID_MPEG4){
        int next= mpeg4_is_resync(s);
        if(next) {
            if        (s->mb_x + s->mb_y*s->mb_width + 1 >  next && (s->avctx->err_recognition & AV_EF_AGGRESSIVE)) {
                return -1;
            } else if (s->mb_x + s->mb_y*s->mb_width + 1 >= next)
                return SLICE_END;

            if(s->pict_type==AV_PICTURE_TYPE_B){
                const int delta= s->mb_x + 1 == s->mb_width ? 2 : 1;
                ff_thread_await_progress(&s->next_picture_ptr->f,
                                        (s->mb_x + delta >= s->mb_width) ? FFMIN(s->mb_y+1, s->mb_height-1) : s->mb_y, 0);
                if (s->next_picture.f.mbskip_table[xy + delta])
                    return SLICE_OK;
            }

            return SLICE_END;
        }
    }

    return SLICE_OK;
}


static int mpeg4_decode_gop_header(MpegEncContext * s, GetBitContext *gb){
    int hours, minutes, seconds;

    if(!show_bits(gb, 23)){
        av_log(s->avctx, AV_LOG_WARNING, "GOP header invalid\n");
        return -1;
    }

    hours= get_bits(gb, 5);
    minutes= get_bits(gb, 6);
    skip_bits1(gb);
    seconds= get_bits(gb, 6);

    s->time_base= seconds + 60*(minutes + 60*hours);

    skip_bits1(gb);
    skip_bits1(gb);

    return 0;
}

static int mpeg4_decode_profile_level(MpegEncContext * s, GetBitContext *gb){

    s->avctx->profile = get_bits(gb, 4);
    s->avctx->level   = get_bits(gb, 4);

    // for Simple profile, level 0
    if (s->avctx->profile == 0 && s->avctx->level == 8) {
        s->avctx->level = 0;
    }

    return 0;
}

static int decode_vol_header(MpegEncContext *s, GetBitContext *gb){
    int width, height, vo_ver_id;

    /* vol header */
    skip_bits(gb, 1); /* random access */
    s->vo_type= get_bits(gb, 8);
    if (get_bits1(gb) != 0) { /* is_ol_id */
        vo_ver_id = get_bits(gb, 4); /* vo_ver_id */
        skip_bits(gb, 3); /* vo_priority */
    } else {
        vo_ver_id = 1;
    }
    s->aspect_ratio_info= get_bits(gb, 4);
    if(s->aspect_ratio_info == FF_ASPECT_EXTENDED){
        s->avctx->sample_aspect_ratio.num= get_bits(gb, 8); // par_width
        s->avctx->sample_aspect_ratio.den= get_bits(gb, 8); // par_height
    }else{
        s->avctx->sample_aspect_ratio= ff_h263_pixel_aspect[s->aspect_ratio_info];
    }

    if ((s->vol_control_parameters=get_bits1(gb))) { /* vol control parameter */
        int chroma_format= get_bits(gb, 2);
        if(chroma_format!=CHROMA_420){
            av_log(s->avctx, AV_LOG_ERROR, "illegal chroma format\n");
        }
        s->low_delay= get_bits1(gb);
        if(get_bits1(gb)){ /* vbv parameters */
            get_bits(gb, 15);   /* first_half_bitrate */
            skip_bits1(gb);     /* marker */
            get_bits(gb, 15);   /* latter_half_bitrate */
            skip_bits1(gb);     /* marker */
            get_bits(gb, 15);   /* first_half_vbv_buffer_size */
            skip_bits1(gb);     /* marker */
            get_bits(gb, 3);    /* latter_half_vbv_buffer_size */
            get_bits(gb, 11);   /* first_half_vbv_occupancy */
            skip_bits1(gb);     /* marker */
            get_bits(gb, 15);   /* latter_half_vbv_occupancy */
            skip_bits1(gb);     /* marker */
        }
    }else{
        // set low delay flag only once the smartest? low delay detection won't be overridden
        if(s->picture_number==0)
            s->low_delay=0;
    }

    s->shape = get_bits(gb, 2); /* vol shape */
    if(s->shape != RECT_SHAPE) av_log(s->avctx, AV_LOG_ERROR, "only rectangular vol supported\n");
    if(s->shape == GRAY_SHAPE && vo_ver_id != 1){
        av_log(s->avctx, AV_LOG_ERROR, "Gray shape not supported\n");
        skip_bits(gb, 4);  //video_object_layer_shape_extension
    }

    check_marker(gb, "before time_increment_resolution");

    s->avctx->time_base.den = get_bits(gb, 16);
    if(!s->avctx->time_base.den){
        av_log(s->avctx, AV_LOG_ERROR, "time_base.den==0\n");
        s->avctx->time_base.num = 0;
        return -1;
    }

    s->time_increment_bits = av_log2(s->avctx->time_base.den - 1) + 1;
    if (s->time_increment_bits < 1)
        s->time_increment_bits = 1;

    check_marker(gb, "before fixed_vop_rate");

    if (get_bits1(gb) != 0) {   /* fixed_vop_rate  */
        s->avctx->time_base.num = get_bits(gb, s->time_increment_bits);
    }else
        s->avctx->time_base.num = 1;

    s->t_frame=0;

    if (s->shape != BIN_ONLY_SHAPE) {
        if (s->shape == RECT_SHAPE) {
            skip_bits1(gb);   /* marker */
            width = get_bits(gb, 13);
            skip_bits1(gb);   /* marker */
            height = get_bits(gb, 13);
            skip_bits1(gb);   /* marker */
            if(width && height && !(s->width && s->codec_tag == AV_RL32("MP4S"))){ /* they should be non zero but who knows ... */
                if (s->width && s->height &&
                    (s->width != width || s->height != height))
                    s->context_reinit = 1;
                s->width = width;
                s->height = height;
            }
        }

        s->progressive_sequence=
        s->progressive_frame= get_bits1(gb)^1;
        s->interlaced_dct=0;
        if(!get_bits1(gb) && (s->avctx->debug & FF_DEBUG_PICT_INFO))
            av_log(s->avctx, AV_LOG_INFO, "MPEG4 OBMC not supported (very likely buggy encoder)\n");   /* OBMC Disable */
        if (vo_ver_id == 1) {
            s->vol_sprite_usage = get_bits1(gb); /* vol_sprite_usage */
        } else {
            s->vol_sprite_usage = get_bits(gb, 2); /* vol_sprite_usage */
        }
        if(s->vol_sprite_usage==STATIC_SPRITE) av_log(s->avctx, AV_LOG_ERROR, "Static Sprites not supported\n");
        if(s->vol_sprite_usage==STATIC_SPRITE || s->vol_sprite_usage==GMC_SPRITE){
            if(s->vol_sprite_usage==STATIC_SPRITE){
                s->sprite_width = get_bits(gb, 13);
                skip_bits1(gb); /* marker */
                s->sprite_height= get_bits(gb, 13);
                skip_bits1(gb); /* marker */
                s->sprite_left  = get_bits(gb, 13);
                skip_bits1(gb); /* marker */
                s->sprite_top   = get_bits(gb, 13);
                skip_bits1(gb); /* marker */
            }
            s->num_sprite_warping_points= get_bits(gb, 6);
            if(s->num_sprite_warping_points > 3){
                av_log(s->avctx, AV_LOG_ERROR, "%d sprite_warping_points\n", s->num_sprite_warping_points);
                s->num_sprite_warping_points= 0;
                return -1;
            }
            s->sprite_warping_accuracy = get_bits(gb, 2);
            s->sprite_brightness_change= get_bits1(gb);
            if(s->vol_sprite_usage==STATIC_SPRITE)
                s->low_latency_sprite= get_bits1(gb);
        }
        // FIXME sadct disable bit if verid!=1 && shape not rect

        if (get_bits1(gb) == 1) {   /* not_8_bit */
            s->quant_precision = get_bits(gb, 4); /* quant_precision */
            if(get_bits(gb, 4)!=8) av_log(s->avctx, AV_LOG_ERROR, "N-bit not supported\n"); /* bits_per_pixel */
            if(s->quant_precision!=5) av_log(s->avctx, AV_LOG_ERROR, "quant precision %d\n", s->quant_precision);
            if(s->quant_precision<3 || s->quant_precision>9) {
                s->quant_precision = 5;
            }
        } else {
            s->quant_precision = 5;
        }

        // FIXME a bunch of grayscale shape things

        if((s->mpeg_quant=get_bits1(gb))){ /* vol_quant_type */
            int i, v;

            /* load default matrixes */
            for(i=0; i<64; i++){
                int j= s->dsp.idct_permutation[i];
                v= ff_mpeg4_default_intra_matrix[i];
                s->intra_matrix[j]= v;
                s->chroma_intra_matrix[j]= v;

                v= ff_mpeg4_default_non_intra_matrix[i];
                s->inter_matrix[j]= v;
                s->chroma_inter_matrix[j]= v;
            }

            /* load custom intra matrix */
            if(get_bits1(gb)){
                int last=0;
                for(i=0; i<64; i++){
                    int j;
                    v= get_bits(gb, 8);
                    if(v==0) break;

                    last= v;
                    j= s->dsp.idct_permutation[ ff_zigzag_direct[i] ];
                    s->intra_matrix[j]= v;
                    s->chroma_intra_matrix[j]= v;
                }

                /* replicate last value */
                for(; i<64; i++){
                    int j= s->dsp.idct_permutation[ ff_zigzag_direct[i] ];
                    s->intra_matrix[j]= last;
                    s->chroma_intra_matrix[j]= last;
                }
            }

            /* load custom non intra matrix */
            if(get_bits1(gb)){
                int last=0;
                for(i=0; i<64; i++){
                    int j;
                    v= get_bits(gb, 8);
                    if(v==0) break;

                    last= v;
                    j= s->dsp.idct_permutation[ ff_zigzag_direct[i] ];
                    s->inter_matrix[j]= v;
                    s->chroma_inter_matrix[j]= v;
                }

                /* replicate last value */
                for(; i<64; i++){
                    int j= s->dsp.idct_permutation[ ff_zigzag_direct[i] ];
                    s->inter_matrix[j]= last;
                    s->chroma_inter_matrix[j]= last;
                }
            }

            // FIXME a bunch of grayscale shape things
        }

        if(vo_ver_id != 1)
             s->quarter_sample= get_bits1(gb);
        else s->quarter_sample=0;

        if(!get_bits1(gb)){
            int pos= get_bits_count(gb);
            int estimation_method= get_bits(gb, 2);
            if(estimation_method<2){
                if(!get_bits1(gb)){
                    s->cplx_estimation_trash_i += 8*get_bits1(gb); //opaque
                    s->cplx_estimation_trash_i += 8*get_bits1(gb); //transparent
                    s->cplx_estimation_trash_i += 8*get_bits1(gb); //intra_cae
                    s->cplx_estimation_trash_i += 8*get_bits1(gb); //inter_cae
                    s->cplx_estimation_trash_i += 8*get_bits1(gb); //no_update
                    s->cplx_estimation_trash_i += 8*get_bits1(gb); //upampling
                }
                if(!get_bits1(gb)){
                    s->cplx_estimation_trash_i += 8*get_bits1(gb); //intra_blocks
                    s->cplx_estimation_trash_p += 8*get_bits1(gb); //inter_blocks
                    s->cplx_estimation_trash_p += 8*get_bits1(gb); //inter4v_blocks
                    s->cplx_estimation_trash_i += 8*get_bits1(gb); //not coded blocks
                }
                if(!check_marker(gb, "in complexity estimation part 1")){
                    skip_bits_long(gb, pos - get_bits_count(gb));
                    goto no_cplx_est;
                }
                if(!get_bits1(gb)){
                    s->cplx_estimation_trash_i += 8*get_bits1(gb); //dct_coeffs
                    s->cplx_estimation_trash_i += 8*get_bits1(gb); //dct_lines
                    s->cplx_estimation_trash_i += 8*get_bits1(gb); //vlc_syms
                    s->cplx_estimation_trash_i += 4*get_bits1(gb); //vlc_bits
                }
                if(!get_bits1(gb)){
                    s->cplx_estimation_trash_p += 8*get_bits1(gb); //apm
                    s->cplx_estimation_trash_p += 8*get_bits1(gb); //npm
                    s->cplx_estimation_trash_b += 8*get_bits1(gb); //interpolate_mc_q
                    s->cplx_estimation_trash_p += 8*get_bits1(gb); //forwback_mc_q
                    s->cplx_estimation_trash_p += 8*get_bits1(gb); //halfpel2
                    s->cplx_estimation_trash_p += 8*get_bits1(gb); //halfpel4
                }
                if(!check_marker(gb, "in complexity estimation part 2")){
                    skip_bits_long(gb, pos - get_bits_count(gb));
                    goto no_cplx_est;
                }
                if(estimation_method==1){
                    s->cplx_estimation_trash_i += 8*get_bits1(gb); //sadct
                    s->cplx_estimation_trash_p += 8*get_bits1(gb); //qpel
                }
            }else
                av_log(s->avctx, AV_LOG_ERROR, "Invalid Complexity estimation method %d\n", estimation_method);
        }else{
no_cplx_est:
            s->cplx_estimation_trash_i=
            s->cplx_estimation_trash_p=
            s->cplx_estimation_trash_b= 0;
        }

        s->resync_marker= !get_bits1(gb); /* resync_marker_disabled */

        s->data_partitioning= get_bits1(gb);
        if(s->data_partitioning){
            s->rvlc= get_bits1(gb);
        }

        if(vo_ver_id != 1) {
            s->new_pred= get_bits1(gb);
            if(s->new_pred){
                av_log(s->avctx, AV_LOG_ERROR, "new pred not supported\n");
                skip_bits(gb, 2); /* requested upstream message type */
                skip_bits1(gb); /* newpred segment type */
            }
            s->reduced_res_vop= get_bits1(gb);
            if(s->reduced_res_vop) av_log(s->avctx, AV_LOG_ERROR, "reduced resolution VOP not supported\n");
        }
        else{
            s->new_pred=0;
            s->reduced_res_vop= 0;
        }

        s->scalability= get_bits1(gb);

        if (s->scalability) {
            GetBitContext bak= *gb;
            int h_sampling_factor_n;
            int h_sampling_factor_m;
            int v_sampling_factor_n;
            int v_sampling_factor_m;

            s->hierachy_type= get_bits1(gb);
            skip_bits(gb, 4);  /* ref_layer_id */
            skip_bits1(gb);    /* ref_layer_sampling_dir */
            h_sampling_factor_n= get_bits(gb, 5);
            h_sampling_factor_m= get_bits(gb, 5);
            v_sampling_factor_n= get_bits(gb, 5);
            v_sampling_factor_m= get_bits(gb, 5);
            s->enhancement_type= get_bits1(gb);

            if(   h_sampling_factor_n==0 || h_sampling_factor_m==0
               || v_sampling_factor_n==0 || v_sampling_factor_m==0){
                /* illegal scalability header (VERY broken encoder),
                 * trying to workaround */
                s->scalability=0;
                *gb= bak;
            }else
                av_log(s->avctx, AV_LOG_ERROR, "scalability not supported\n");

            // bin shape stuff FIXME
        }
    }

    if(s->avctx->debug&FF_DEBUG_PICT_INFO) {
        av_log(s->avctx, AV_LOG_DEBUG, "tb %d/%d, tincrbits:%d, qp_prec:%d, ps:%d,  %s%s%s%s\n",
               s->avctx->time_base.num, s->avctx->time_base.den,
               s->time_increment_bits,
               s->quant_precision,
               s->progressive_sequence,
               s->scalability ? "scalability " :"" , s->quarter_sample ? "qpel " : "",
               s->data_partitioning ? "partition " : "", s->rvlc ? "rvlc " : ""
        );
    }

    return 0;
}

/**
 * Decode the user data stuff in the header.
 * Also initializes divx/xvid/lavc_version/build.
 */
static int decode_user_data(MpegEncContext *s, GetBitContext *gb){
    char buf[256];
    int i;
    int e;
    int ver = 0, build = 0, ver2 = 0, ver3 = 0;
    char last;

    for(i=0; i<255 && get_bits_count(gb) < gb->size_in_bits; i++){
        if(show_bits(gb, 23) == 0) break;
        buf[i]= get_bits(gb, 8);
    }
    buf[i]=0;

    /* divx detection */
    e=sscanf(buf, "DivX%dBuild%d%c", &ver, &build, &last);
    if(e<2)
        e=sscanf(buf, "DivX%db%d%c", &ver, &build, &last);
    if(e>=2){
        s->divx_version= ver;
        s->divx_build= build;
        s->divx_packed= e==3 && last=='p';
        if(s->divx_packed && !s->showed_packed_warning) {
            av_log(s->avctx, AV_LOG_WARNING, "Invalid and inefficient vfw-avi packed B frames detected\n");
            s->showed_packed_warning=1;
        }
    }

    /* libavcodec detection */
    e=sscanf(buf, "FFmpe%*[^b]b%d", &build)+3;
    if(e!=4)
        e=sscanf(buf, "FFmpeg v%d.%d.%d / libavcodec build: %d", &ver, &ver2, &ver3, &build);
    if(e!=4){
        e=sscanf(buf, "Lavc%d.%d.%d", &ver, &ver2, &ver3)+1;
        if (e>1)
            build= (ver<<16) + (ver2<<8) + ver3;
    }
    if(e!=4){
        if(strcmp(buf, "ffmpeg")==0){
            s->lavc_build= 4600;
        }
    }
    if(e==4){
        s->lavc_build= build;
    }

    /* Xvid detection */
    e=sscanf(buf, "XviD%d", &build);
    if(e==1){
        s->xvid_build= build;
    }

    return 0;
}

static int decode_vop_header(MpegEncContext *s, GetBitContext *gb){
    int time_incr, time_increment;

    s->pict_type = get_bits(gb, 2) + AV_PICTURE_TYPE_I;        /* pict type: I = 0 , P = 1 */
    if(s->pict_type==AV_PICTURE_TYPE_B && s->low_delay && s->vol_control_parameters==0 && !(s->flags & CODEC_FLAG_LOW_DELAY)){
        av_log(s->avctx, AV_LOG_ERROR, "low_delay flag incorrectly, clearing it\n");
        s->low_delay=0;
    }

    s->partitioned_frame= s->data_partitioning && s->pict_type!=AV_PICTURE_TYPE_B;
    if(s->partitioned_frame)
        s->decode_mb= mpeg4_decode_partitioned_mb;
    else
        s->decode_mb= mpeg4_decode_mb;

    time_incr=0;
    while (get_bits1(gb) != 0)
        time_incr++;

    check_marker(gb, "before time_increment");

    if(s->time_increment_bits==0 || !(show_bits(gb, s->time_increment_bits+1)&1)){
        av_log(s->avctx, AV_LOG_ERROR, "hmm, seems the headers are not complete, trying to guess time_increment_bits\n");

        for(s->time_increment_bits=1 ;s->time_increment_bits<16; s->time_increment_bits++){
            if (    s->pict_type == AV_PICTURE_TYPE_P
                || (s->pict_type == AV_PICTURE_TYPE_S && s->vol_sprite_usage==GMC_SPRITE)) {
                if((show_bits(gb, s->time_increment_bits+6)&0x37) == 0x30) break;
            }else
                if((show_bits(gb, s->time_increment_bits+5)&0x1F) == 0x18) break;
        }

        av_log(s->avctx, AV_LOG_ERROR, "my guess is %d bits ;)\n",s->time_increment_bits);
        if (s->avctx->time_base.den && 4*s->avctx->time_base.den < 1<<s->time_increment_bits) {
            s->avctx->time_base.den = 1<<s->time_increment_bits;
        }
    }

    if(IS_3IV1) time_increment= get_bits1(gb); //FIXME investigate further
    else time_increment= get_bits(gb, s->time_increment_bits);

    if(s->pict_type!=AV_PICTURE_TYPE_B){
        s->last_time_base= s->time_base;
        s->time_base+= time_incr;
        s->time= s->time_base*s->avctx->time_base.den + time_increment;
        if(s->workaround_bugs&FF_BUG_UMP4){
            if(s->time < s->last_non_b_time){
                /* header is not mpeg-4-compatible, broken encoder,
                 * trying to workaround */
                s->time_base++;
                s->time+= s->avctx->time_base.den;
            }
        }
        s->pp_time= s->time - s->last_non_b_time;
        s->last_non_b_time= s->time;
    }else{
        s->time= (s->last_time_base + time_incr)*s->avctx->time_base.den + time_increment;
        s->pb_time= s->pp_time - (s->last_non_b_time - s->time);
        if(s->pp_time <=s->pb_time || s->pp_time <= s->pp_time - s->pb_time || s->pp_time<=0){
            /* messed up order, maybe after seeking? skipping current b-frame */
            return FRAME_SKIPPED;
        }
        ff_mpeg4_init_direct_mv(s);

        if(s->t_frame==0) s->t_frame= s->pb_time;
        if(s->t_frame==0) s->t_frame=1; // 1/0 protection
        s->pp_field_time= (  ROUNDED_DIV(s->last_non_b_time, s->t_frame)
                           - ROUNDED_DIV(s->last_non_b_time - s->pp_time, s->t_frame))*2;
        s->pb_field_time= (  ROUNDED_DIV(s->time, s->t_frame)
                           - ROUNDED_DIV(s->last_non_b_time - s->pp_time, s->t_frame))*2;
        if(!s->progressive_sequence){
            if(s->pp_field_time <= s->pb_field_time || s->pb_field_time <= 1)
                return FRAME_SKIPPED;
        }
    }

    if(s->avctx->time_base.num)
        s->current_picture_ptr->f.pts = ROUNDED_DIV(s->time, s->avctx->time_base.num);
    else
        s->current_picture_ptr->f.pts = AV_NOPTS_VALUE;
    if(s->avctx->debug&FF_DEBUG_PTS)
        av_log(s->avctx, AV_LOG_DEBUG, "MPEG4 PTS: %"PRId64"\n",
               s->current_picture_ptr->f.pts);

    check_marker(gb, "before vop_coded");

    /* vop coded */
    if (get_bits1(gb) != 1){
        if(s->avctx->debug&FF_DEBUG_PICT_INFO)
            av_log(s->avctx, AV_LOG_ERROR, "vop not coded\n");
        return FRAME_SKIPPED;
    }
    if (s->shape != BIN_ONLY_SHAPE && ( s->pict_type == AV_PICTURE_TYPE_P
                          || (s->pict_type == AV_PICTURE_TYPE_S && s->vol_sprite_usage==GMC_SPRITE))) {
        /* rounding type for motion estimation */
        s->no_rounding = get_bits1(gb);
    } else {
        s->no_rounding = 0;
    }
//FIXME reduced res stuff

     if (s->shape != RECT_SHAPE) {
         if (s->vol_sprite_usage != 1 || s->pict_type != AV_PICTURE_TYPE_I) {
             skip_bits(gb, 13); /* width */
             skip_bits1(gb);   /* marker */
             skip_bits(gb, 13); /* height */
             skip_bits1(gb);   /* marker */
             skip_bits(gb, 13); /* hor_spat_ref */
             skip_bits1(gb);   /* marker */
             skip_bits(gb, 13); /* ver_spat_ref */
         }
         skip_bits1(gb); /* change_CR_disable */

         if (get_bits1(gb) != 0) {
             skip_bits(gb, 8); /* constant_alpha_value */
         }
     }
//FIXME complexity estimation stuff

     if (s->shape != BIN_ONLY_SHAPE) {
         skip_bits_long(gb, s->cplx_estimation_trash_i);
         if(s->pict_type != AV_PICTURE_TYPE_I)
            skip_bits_long(gb, s->cplx_estimation_trash_p);
         if(s->pict_type == AV_PICTURE_TYPE_B)
            skip_bits_long(gb, s->cplx_estimation_trash_b);

         if(get_bits_left(gb) < 3) {
             av_log(s->avctx, AV_LOG_ERROR, "Header truncated\n");
             return -1;
         }
         s->intra_dc_threshold= ff_mpeg4_dc_threshold[ get_bits(gb, 3) ];
         if(!s->progressive_sequence){
             s->top_field_first= get_bits1(gb);
             s->alternate_scan= get_bits1(gb);
         }else
             s->alternate_scan= 0;
     }

     if(s->alternate_scan){
         ff_init_scantable(s->dsp.idct_permutation, &s->inter_scantable  , ff_alternate_vertical_scan);
         ff_init_scantable(s->dsp.idct_permutation, &s->intra_scantable  , ff_alternate_vertical_scan);
         ff_init_scantable(s->dsp.idct_permutation, &s->intra_h_scantable, ff_alternate_vertical_scan);
         ff_init_scantable(s->dsp.idct_permutation, &s->intra_v_scantable, ff_alternate_vertical_scan);
     } else{
         ff_init_scantable(s->dsp.idct_permutation, &s->inter_scantable  , ff_zigzag_direct);
         ff_init_scantable(s->dsp.idct_permutation, &s->intra_scantable  , ff_zigzag_direct);
         ff_init_scantable(s->dsp.idct_permutation, &s->intra_h_scantable, ff_alternate_horizontal_scan);
         ff_init_scantable(s->dsp.idct_permutation, &s->intra_v_scantable, ff_alternate_vertical_scan);
     }

     if(s->pict_type == AV_PICTURE_TYPE_S && (s->vol_sprite_usage==STATIC_SPRITE || s->vol_sprite_usage==GMC_SPRITE)){
         if(mpeg4_decode_sprite_trajectory(s, gb) < 0)
             return -1;
         if(s->sprite_brightness_change) av_log(s->avctx, AV_LOG_ERROR, "sprite_brightness_change not supported\n");
         if(s->vol_sprite_usage==STATIC_SPRITE) av_log(s->avctx, AV_LOG_ERROR, "static sprite not supported\n");
     }

     if (s->shape != BIN_ONLY_SHAPE) {
         s->chroma_qscale= s->qscale = get_bits(gb, s->quant_precision);
         if(s->qscale==0){
             av_log(s->avctx, AV_LOG_ERROR, "Error, header damaged or not MPEG4 header (qscale=0)\n");
             return -1; // makes no sense to continue, as there is nothing left from the image then
         }

         if (s->pict_type != AV_PICTURE_TYPE_I) {
             s->f_code = get_bits(gb, 3);       /* fcode_for */
             if(s->f_code==0){
                 av_log(s->avctx, AV_LOG_ERROR, "Error, header damaged or not MPEG4 header (f_code=0)\n");
                 s->f_code=1;
                 return -1; // makes no sense to continue, as the MV decoding will break very quickly
             }
         }else
             s->f_code=1;

         if (s->pict_type == AV_PICTURE_TYPE_B) {
             s->b_code = get_bits(gb, 3);
             if(s->b_code==0){
                 av_log(s->avctx, AV_LOG_ERROR, "Error, header damaged or not MPEG4 header (b_code=0)\n");
                 s->b_code=1;
                 return -1; // makes no sense to continue, as the MV decoding will break very quickly
             }
         }else
             s->b_code=1;

         if(s->avctx->debug&FF_DEBUG_PICT_INFO){
             av_log(s->avctx, AV_LOG_DEBUG, "qp:%d fc:%d,%d %s size:%d pro:%d alt:%d top:%d %spel part:%d resync:%d w:%d a:%d rnd:%d vot:%d%s dc:%d ce:%d/%d/%d time:%"PRId64" tincr:%d\n",
                 s->qscale, s->f_code, s->b_code,
                 s->pict_type == AV_PICTURE_TYPE_I ? "I" : (s->pict_type == AV_PICTURE_TYPE_P ? "P" : (s->pict_type == AV_PICTURE_TYPE_B ? "B" : "S")),
                 gb->size_in_bits,s->progressive_sequence, s->alternate_scan, s->top_field_first,
                 s->quarter_sample ? "q" : "h", s->data_partitioning, s->resync_marker, s->num_sprite_warping_points,
                 s->sprite_warping_accuracy, 1-s->no_rounding, s->vo_type, s->vol_control_parameters ? " VOLC" : " ", s->intra_dc_threshold,
                 s->cplx_estimation_trash_i, s->cplx_estimation_trash_p, s->cplx_estimation_trash_b,
                 s->time,
                 time_increment
                   );
         }

         if(!s->scalability){
             if (s->shape!=RECT_SHAPE && s->pict_type!=AV_PICTURE_TYPE_I) {
                 skip_bits1(gb); // vop shape coding type
             }
         }else{
             if(s->enhancement_type){
                 int load_backward_shape= get_bits1(gb);
                 if(load_backward_shape){
                     av_log(s->avctx, AV_LOG_ERROR, "load backward shape isn't supported\n");
                 }
             }
             skip_bits(gb, 2); //ref_select_code
         }
     }
     /* detect buggy encoders which don't set the low_delay flag (divx4/xvid/opendivx)*/
     // note we cannot detect divx5 without b-frames easily (although it's buggy too)
     if(s->vo_type==0 && s->vol_control_parameters==0 && s->divx_version==-1 && s->picture_number==0){
         av_log(s->avctx, AV_LOG_WARNING, "looks like this file was encoded with (divx4/(old)xvid/opendivx) -> forcing low_delay flag\n");
         s->low_delay=1;
     }

     s->picture_number++; // better than pic number==0 always ;)

     s->y_dc_scale_table= ff_mpeg4_y_dc_scale_table; //FIXME add short header support
     s->c_dc_scale_table= ff_mpeg4_c_dc_scale_table;

     if(s->workaround_bugs&FF_BUG_EDGE){
         s->h_edge_pos= s->width;
         s->v_edge_pos= s->height;
     }
     return 0;
}

/**
 * Decode mpeg4 headers.
 * @return <0 if no VOP found (or a damaged one)
 *         FRAME_SKIPPED if a not coded VOP is found
 *         0 if a VOP is found
 */
int ff_mpeg4_decode_picture_header(MpegEncContext * s, GetBitContext *gb)
{
    unsigned startcode, v;

    /* search next start code */
    align_get_bits(gb);

    if(s->codec_tag == AV_RL32("WV1F") && show_bits(gb, 24) == 0x575630){
        skip_bits(gb, 24);
        if(get_bits(gb, 8) == 0xF0)
            goto end;
    }

    startcode = 0xff;
    for(;;) {
        if(get_bits_count(gb) >= gb->size_in_bits){
            if(gb->size_in_bits==8 && (s->divx_version>=0 || s->xvid_build>=0) || s->codec_tag == AV_RL32("QMP4")){
                av_log(s->avctx, AV_LOG_VERBOSE, "frame skip %d\n", gb->size_in_bits);
                return FRAME_SKIPPED; //divx bug
            }else
                return -1; //end of stream
        }

        /* use the bits after the test */
        v = get_bits(gb, 8);
        startcode = ((startcode << 8) | v) & 0xffffffff;

        if((startcode&0xFFFFFF00) != 0x100)
            continue; //no startcode

        if(s->avctx->debug&FF_DEBUG_STARTCODE){
            av_log(s->avctx, AV_LOG_DEBUG, "startcode: %3X ", startcode);
            if     (startcode<=0x11F) av_log(s->avctx, AV_LOG_DEBUG, "Video Object Start");
            else if(startcode<=0x12F) av_log(s->avctx, AV_LOG_DEBUG, "Video Object Layer Start");
            else if(startcode<=0x13F) av_log(s->avctx, AV_LOG_DEBUG, "Reserved");
            else if(startcode<=0x15F) av_log(s->avctx, AV_LOG_DEBUG, "FGS bp start");
            else if(startcode<=0x1AF) av_log(s->avctx, AV_LOG_DEBUG, "Reserved");
            else if(startcode==0x1B0) av_log(s->avctx, AV_LOG_DEBUG, "Visual Object Seq Start");
            else if(startcode==0x1B1) av_log(s->avctx, AV_LOG_DEBUG, "Visual Object Seq End");
            else if(startcode==0x1B2) av_log(s->avctx, AV_LOG_DEBUG, "User Data");
            else if(startcode==0x1B3) av_log(s->avctx, AV_LOG_DEBUG, "Group of VOP start");
            else if(startcode==0x1B4) av_log(s->avctx, AV_LOG_DEBUG, "Video Session Error");
            else if(startcode==0x1B5) av_log(s->avctx, AV_LOG_DEBUG, "Visual Object Start");
            else if(startcode==0x1B6) av_log(s->avctx, AV_LOG_DEBUG, "Video Object Plane start");
            else if(startcode==0x1B7) av_log(s->avctx, AV_LOG_DEBUG, "slice start");
            else if(startcode==0x1B8) av_log(s->avctx, AV_LOG_DEBUG, "extension start");
            else if(startcode==0x1B9) av_log(s->avctx, AV_LOG_DEBUG, "fgs start");
            else if(startcode==0x1BA) av_log(s->avctx, AV_LOG_DEBUG, "FBA Object start");
            else if(startcode==0x1BB) av_log(s->avctx, AV_LOG_DEBUG, "FBA Object Plane start");
            else if(startcode==0x1BC) av_log(s->avctx, AV_LOG_DEBUG, "Mesh Object start");
            else if(startcode==0x1BD) av_log(s->avctx, AV_LOG_DEBUG, "Mesh Object Plane start");
            else if(startcode==0x1BE) av_log(s->avctx, AV_LOG_DEBUG, "Still Texture Object start");
            else if(startcode==0x1BF) av_log(s->avctx, AV_LOG_DEBUG, "Texture Spatial Layer start");
            else if(startcode==0x1C0) av_log(s->avctx, AV_LOG_DEBUG, "Texture SNR Layer start");
            else if(startcode==0x1C1) av_log(s->avctx, AV_LOG_DEBUG, "Texture Tile start");
            else if(startcode==0x1C2) av_log(s->avctx, AV_LOG_DEBUG, "Texture Shape Layer start");
            else if(startcode==0x1C3) av_log(s->avctx, AV_LOG_DEBUG, "stuffing start");
            else if(startcode<=0x1C5) av_log(s->avctx, AV_LOG_DEBUG, "reserved");
            else if(startcode<=0x1FF) av_log(s->avctx, AV_LOG_DEBUG, "System start");
            av_log(s->avctx, AV_LOG_DEBUG, " at %d\n", get_bits_count(gb));
        }

        if(startcode >= 0x120 && startcode <= 0x12F){
            if(decode_vol_header(s, gb) < 0)
                return -1;
        }
        else if(startcode == USER_DATA_STARTCODE){
            decode_user_data(s, gb);
        }
        else if(startcode == GOP_STARTCODE){
            mpeg4_decode_gop_header(s, gb);
        }
        else if(startcode == VOS_STARTCODE){
            mpeg4_decode_profile_level(s, gb);
        }
        else if(startcode == VOP_STARTCODE){
            break;
        }

        align_get_bits(gb);
        startcode = 0xff;
    }
end:
    if(s->flags& CODEC_FLAG_LOW_DELAY)
        s->low_delay=1;
    s->avctx->has_b_frames= !s->low_delay;
    return decode_vop_header(s, gb);
}

av_cold void ff_mpeg4videodec_static_init(void) {
    static int done = 0;

    if (!done) {
        ff_init_rl(&ff_mpeg4_rl_intra, ff_mpeg4_static_rl_table_store[0]);
        ff_init_rl(&ff_rvlc_rl_inter, ff_mpeg4_static_rl_table_store[1]);
        ff_init_rl(&ff_rvlc_rl_intra, ff_mpeg4_static_rl_table_store[2]);
        INIT_VLC_RL(ff_mpeg4_rl_intra, 554);
        INIT_VLC_RL(ff_rvlc_rl_inter, 1072);
        INIT_VLC_RL(ff_rvlc_rl_intra, 1072);
        INIT_VLC_STATIC(&dc_lum, DC_VLC_BITS, 10 /* 13 */,
                 &ff_mpeg4_DCtab_lum[0][1], 2, 1,
                 &ff_mpeg4_DCtab_lum[0][0], 2, 1, 512);
        INIT_VLC_STATIC(&dc_chrom, DC_VLC_BITS, 10 /* 13 */,
                 &ff_mpeg4_DCtab_chrom[0][1], 2, 1,
                 &ff_mpeg4_DCtab_chrom[0][0], 2, 1, 512);
        INIT_VLC_STATIC(&sprite_trajectory, SPRITE_TRAJ_VLC_BITS, 15,
                 &ff_sprite_trajectory_tab[0][1], 4, 2,
                 &ff_sprite_trajectory_tab[0][0], 4, 2, 128);
        INIT_VLC_STATIC(&mb_type_b_vlc, MB_TYPE_B_VLC_BITS, 4,
                 &ff_mb_type_b_tab[0][1], 2, 1,
                 &ff_mb_type_b_tab[0][0], 2, 1, 16);
        done = 1;
    }
}

static av_cold int decode_init(AVCodecContext *avctx)
{
    MpegEncContext *s = avctx->priv_data;
    int ret;

    s->divx_version=
    s->divx_build=
    s->xvid_build=
    s->lavc_build= -1;

    if((ret=ff_h263_decode_init(avctx)) < 0)
        return ret;

    ff_mpeg4videodec_static_init();

    s->h263_pred = 1;
    s->low_delay = 0; //default, might be overridden in the vol header during header parsing
    s->decode_mb= mpeg4_decode_mb;
    s->time_increment_bits = 4; /* default value for broken headers */
    avctx->chroma_sample_location = AVCHROMA_LOC_LEFT;

    return 0;
}

static const AVProfile mpeg4_video_profiles[] = {
    { FF_PROFILE_MPEG4_SIMPLE,                    "Simple Profile" },
    { FF_PROFILE_MPEG4_SIMPLE_SCALABLE,           "Simple Scalable Profile" },
    { FF_PROFILE_MPEG4_CORE,                      "Core Profile" },
    { FF_PROFILE_MPEG4_MAIN,                      "Main Profile" },
    { FF_PROFILE_MPEG4_N_BIT,                     "N-bit Profile" },
    { FF_PROFILE_MPEG4_SCALABLE_TEXTURE,          "Scalable Texture Profile" },
    { FF_PROFILE_MPEG4_SIMPLE_FACE_ANIMATION,     "Simple Face Animation Profile" },
    { FF_PROFILE_MPEG4_BASIC_ANIMATED_TEXTURE,    "Basic Animated Texture Profile" },
    { FF_PROFILE_MPEG4_HYBRID,                    "Hybrid Profile" },
    { FF_PROFILE_MPEG4_ADVANCED_REAL_TIME,        "Advanced Real Time Simple Profile" },
    { FF_PROFILE_MPEG4_CORE_SCALABLE,             "Code Scalable Profile" },
    { FF_PROFILE_MPEG4_ADVANCED_CODING,           "Advanced Coding Profile" },
    { FF_PROFILE_MPEG4_ADVANCED_CORE,             "Advanced Core Profile" },
    { FF_PROFILE_MPEG4_ADVANCED_SCALABLE_TEXTURE, "Advanced Scalable Texture Profile" },
    { FF_PROFILE_MPEG4_SIMPLE_STUDIO,             "Simple Studio Profile" },
    { FF_PROFILE_MPEG4_ADVANCED_SIMPLE,           "Advanced Simple Profile" },
    { FF_PROFILE_UNKNOWN },
};

static const AVOption mpeg4_options[] = {
    {"quarter_sample", "1/4 subpel MC", offsetof(MpegEncContext, quarter_sample), FF_OPT_TYPE_INT, {.i64 = 0}, 0, 1, 0},
    {"divx_packed", "divx style packed b frames", offsetof(MpegEncContext, divx_packed), FF_OPT_TYPE_INT, {.i64 = 0}, 0, 1, 0},
    {NULL}
};

static const AVClass mpeg4_class = {
    "MPEG4 Video Decoder",
    av_default_item_name,
    mpeg4_options,
    LIBAVUTIL_VERSION_INT,
};

static const AVClass mpeg4_vdpau_class = {
    "MPEG4 Video VDPAU Decoder",
    av_default_item_name,
    mpeg4_options,
    LIBAVUTIL_VERSION_INT,
};

AVCodec ff_mpeg4_decoder = {
    .name                  = "mpeg4",
    .type                  = AVMEDIA_TYPE_VIDEO,
    .id                    = AV_CODEC_ID_MPEG4,
    .priv_data_size        = sizeof(MpegEncContext),
    .init                  = decode_init,
    .close                 = ff_h263_decode_end,
    .decode                = ff_h263_decode_frame,
    .capabilities          = CODEC_CAP_DRAW_HORIZ_BAND | CODEC_CAP_DR1 |
                             CODEC_CAP_TRUNCATED | CODEC_CAP_DELAY |
                             CODEC_CAP_FRAME_THREADS,
    .flush                 = ff_mpeg_flush,
    .max_lowres            = 3,
    .long_name             = NULL_IF_CONFIG_SMALL("MPEG-4 part 2"),
    .pix_fmts              = ff_h263_hwaccel_pixfmt_list_420,
    .profiles              = NULL_IF_CONFIG_SMALL(mpeg4_video_profiles),
    .update_thread_context = ONLY_IF_THREADS_ENABLED(ff_mpeg_update_thread_context),
    .priv_class = &mpeg4_class,
};


#if CONFIG_MPEG4_VDPAU_DECODER
AVCodec ff_mpeg4_vdpau_decoder = {
    .name           = "mpeg4_vdpau",
    .type           = AVMEDIA_TYPE_VIDEO,
    .id             = AV_CODEC_ID_MPEG4,
    .priv_data_size = sizeof(MpegEncContext),
    .init           = decode_init,
    .close          = ff_h263_decode_end,
    .decode         = ff_h263_decode_frame,
    .capabilities   = CODEC_CAP_DR1 | CODEC_CAP_TRUNCATED | CODEC_CAP_DELAY |
                      CODEC_CAP_HWACCEL_VDPAU,
    .long_name      = NULL_IF_CONFIG_SMALL("MPEG-4 part 2 (VDPAU)"),
    .pix_fmts       = (const enum AVPixelFormat[]){ AV_PIX_FMT_VDPAU_MPEG4,
                                                  AV_PIX_FMT_NONE },
    .priv_class     = &mpeg4_vdpau_class,
};
#endif<|MERGE_RESOLUTION|>--- conflicted
+++ resolved
@@ -20,13 +20,10 @@
  * Foundation, Inc., 51 Franklin Street, Fifth Floor, Boston, MA 02110-1301 USA
  */
 
-<<<<<<< HEAD
 #define UNCHECKED_BITSTREAM_READER 1
 
 #include "libavutil/opt.h"
-=======
 #include "error_resilience.h"
->>>>>>> bcd0a713
 #include "mpegvideo.h"
 #include "mpeg4video.h"
 #include "h263.h"
