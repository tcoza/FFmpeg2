--- conflicted
+++ resolved
@@ -56,13 +56,13 @@
 #endif
 
 #if !QSV_HAVE_LA_DS
+#define MFX_LOOKAHEAD_DS_UNKNOWN 0
 #define MFX_LOOKAHEAD_DS_OFF 0
 #define MFX_LOOKAHEAD_DS_2x 0
 #define MFX_LOOKAHEAD_DS_4x 0
 #endif
 
 #define QSV_COMMON_OPTS \
-<<<<<<< HEAD
 { "async_depth", "Maximum processing parallelism", OFFSET(qsv.async_depth), AV_OPT_TYPE_INT, { .i64 = ASYNC_DEPTH_DEFAULT }, 0, INT_MAX, VE },                          \
 { "avbr_accuracy",    "Accuracy of the AVBR ratecontrol",    OFFSET(qsv.avbr_accuracy),    AV_OPT_TYPE_INT, { .i64 = 0 }, 0, INT_MAX, VE },                             \
 { "avbr_convergence", "Convergence of the AVBR ratecontrol", OFFSET(qsv.avbr_convergence), AV_OPT_TYPE_INT, { .i64 = 0 }, 0, INT_MAX, VE },                             \
@@ -87,33 +87,6 @@
 
 typedef int SetEncodeCtrlCB (AVCodecContext *avctx,
                              const AVFrame *frame, mfxEncodeCtrl* enc_ctrl);
-=======
-{ "async_depth", "Maximum processing parallelism", OFFSET(qsv.async_depth), AV_OPT_TYPE_INT, { .i64 = ASYNC_DEPTH_DEFAULT }, 0, INT_MAX, VE },  \
-{ "avbr_accuracy",    "Accuracy of the AVBR ratecontrol",    OFFSET(qsv.avbr_accuracy),    AV_OPT_TYPE_INT, { .i64 = 0 }, 0, INT_MAX, VE },     \
-{ "avbr_convergence", "Convergence of the AVBR ratecontrol", OFFSET(qsv.avbr_convergence), AV_OPT_TYPE_INT, { .i64 = 0 }, 0, INT_MAX, VE },     \
-{ "preset", NULL, OFFSET(qsv.preset), AV_OPT_TYPE_INT, { .i64 = MFX_TARGETUSAGE_BALANCED }, 0, 7,   VE, "preset" },                             \
-{ "fast",   NULL, 0, AV_OPT_TYPE_CONST, { .i64 = MFX_TARGETUSAGE_BEST_SPEED  },   INT_MIN, INT_MAX, VE, "preset" },                             \
-{ "medium", NULL, 0, AV_OPT_TYPE_CONST, { .i64 = MFX_TARGETUSAGE_BALANCED  },     INT_MIN, INT_MAX, VE, "preset" },                             \
-{ "slow",   NULL, 0, AV_OPT_TYPE_CONST, { .i64 = MFX_TARGETUSAGE_BEST_QUALITY  }, INT_MIN, INT_MAX, VE, "preset" },                             \
-{ "la_depth", "Number of frames to analyze before encoding.", OFFSET(qsv.la_depth), AV_OPT_TYPE_INT, { .i64 = 9 },   9, 100, VE, "la_depth" },  \
-{ "unset", NULL, 0, AV_OPT_TYPE_CONST, { .i64 = 9 }, INT_MIN, INT_MAX,                                                       VE, "la_depth" },  \
-{ "la_ds", "Downscaling factor for the frames saved for the lookahead analysis", OFFSET(qsv.la_ds), AV_OPT_TYPE_INT, { .i64 = -1 },   -1, MFX_LOOKAHEAD_DS_4x, VE, "la_ds" }, \
-{ "auto", NULL, 0, AV_OPT_TYPE_CONST, { .i64 = -1 }, INT_MIN, INT_MAX,                                                           VE, "la_ds" }, \
-{ "off", NULL, 0, AV_OPT_TYPE_CONST, { .i64 = MFX_LOOKAHEAD_DS_OFF }, INT_MIN, INT_MAX,                                          VE, "la_ds" }, \
-{ "2x", NULL, 0, AV_OPT_TYPE_CONST, { .i64 = MFX_LOOKAHEAD_DS_2x }, INT_MIN, INT_MAX,                                            VE, "la_ds" }, \
-{ "4x", NULL, 0, AV_OPT_TYPE_CONST, { .i64 = MFX_LOOKAHEAD_DS_4x }, INT_MIN, INT_MAX,                                            VE, "la_ds" }, \
-{ "vcm",      "Use the video conferencing mode ratecontrol",  OFFSET(qsv.vcm),      AV_OPT_TYPE_INT, { .i64 = 0  },  0, 1,         VE },        \
-{ "rdo",            "Enable rate distortion optimization",    OFFSET(qsv.rdo),            AV_OPT_TYPE_INT, { .i64 = -1 }, -1,          1, VE }, \
-{ "max_frame_size", "Maximum encoded frame size in bytes",    OFFSET(qsv.max_frame_size), AV_OPT_TYPE_INT, { .i64 = -1 }, -1, UINT16_MAX, VE }, \
-{ "max_slice_size", "Maximum encoded slice size in bytes",    OFFSET(qsv.max_slice_size), AV_OPT_TYPE_INT, { .i64 = -1 }, -1, UINT16_MAX, VE }, \
-{ "bitrate_limit",  "Toggle bitrate limitations",             OFFSET(qsv.bitrate_limit),  AV_OPT_TYPE_INT, { .i64 = -1 }, -1,          1, VE }, \
-{ "mbbrc",          "MB level bitrate control",               OFFSET(qsv.mbbrc),          AV_OPT_TYPE_INT, { .i64 = -1 }, -1,          1, VE }, \
-{ "extbrc",         "Extended bitrate control",               OFFSET(qsv.extbrc),         AV_OPT_TYPE_INT, { .i64 = -1 }, -1,          1, VE }, \
-{ "adaptive_i",     "Adaptive I-frame placement",             OFFSET(qsv.adaptive_i),     AV_OPT_TYPE_INT, { .i64 = -1 }, -1,          1, VE }, \
-{ "adaptive_b",     "Adaptive B-frame placement",             OFFSET(qsv.adaptive_b),     AV_OPT_TYPE_INT, { .i64 = -1 }, -1,          1, VE }, \
-{ "b_strategy",     "Strategy to choose between I/P/B-frames", OFFSET(qsv.b_strategy),    AV_OPT_TYPE_INT, { .i64 = -1 }, -1,          1, VE },
-
->>>>>>> 50837855
 typedef struct QSVEncContext {
     AVCodecContext *avctx;
 
@@ -154,15 +127,10 @@
     int preset;
     int avbr_accuracy;
     int avbr_convergence;
-<<<<<<< HEAD
     int pic_timing_sei;
     int look_ahead;
     int look_ahead_depth;
     int look_ahead_downsampling;
-=======
-    int la_depth;
-    int la_ds;
->>>>>>> 50837855
     int vcm;
     int rdo;
     int max_frame_size;
